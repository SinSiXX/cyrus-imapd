--- conflicted
+++ resolved
@@ -117,16 +117,11 @@
 #define MIN(x, y) ((x) < (y) ? (x) : (y))
 #endif
 
-<<<<<<< HEAD
 /* Some BSDs don't print "NULL" for a NULL pointer string. */
-=======
-/* Some BSDs don't print "NULL" for a NULL pointer string. */ 
->>>>>>> c046ac02
 #ifndef IS_NULL
 #define IS_NULL(s)	((s) == NULL ? "(NULL)" : (s))
 #endif
 
-<<<<<<< HEAD
 #define LOG_OVERFLOW	syslog(LOG_ERR, "%s:%d buffer overflow", __FILE__, __LINE__)
 #define STRLCPY_LOG(d,s,n)	do { if ((n) <= strlcpy((d),(s),(n))) LOG_OVERFLOW; } while (0)
 #define STRLCAT_LOG(d,s,n)	do { if ((n) <= strlcat((d),(s),(n))) LOG_OVERFLOW; } while (0)
@@ -155,8 +150,6 @@
 
 extern void log_cwd(void);
 
-=======
->>>>>>> c046ac02
 /* Calculate the number of entries in a vector */
 #define VECTOR_SIZE(vector) (sizeof(vector)/sizeof(vector[0]))
 
