/* http_jmap.c -- Routines for handling JMAP requests in httpd
 *
 * Copyright (c) 1994-2014 Carnegie Mellon University.  All rights reserved.
 *
 * Redistribution and use in source and binary forms, with or without
 * modification, are permitted provided that the following conditions
 * are met:
 *
 * 1. Redistributions of source code must retain the above copyright
 *    notice, this list of conditions and the following disclaimer.
 *
 * 2. Redistributions in binary form must reproduce the above copyright
 *    notice, this list of conditions and the following disclaimer in
 *    the documentation and/or other materials provided with the
 *    distribution.
 *
 * 3. The name "Carnegie Mellon University" must not be used to
 *    endorse or promote products derived from this software without
 *    prior written permission. For permission or any legal
 *    details, please contact
 *      Carnegie Mellon University
 *      Center for Technology Transfer and Enterprise Creation
 *      4615 Forbes Avenue
 *      Suite 302
 *      Pittsburgh, PA  15213
 *      (412) 268-7393, fax: (412) 268-7395
 *      innovation@andrew.cmu.edu
 *
 * 4. Redistributions of any form whatsoever must retain the following
 *    acknowledgment:
 *    "This product includes software developed by Computing Services
 *     at Carnegie Mellon University (http://www.cmu.edu/computing/)."
 *
 * CARNEGIE MELLON UNIVERSITY DISCLAIMS ALL WARRANTIES WITH REGARD TO
 * THIS SOFTWARE, INCLUDING ALL IMPLIED WARRANTIES OF MERCHANTABILITY
 * AND FITNESS, IN NO EVENT SHALL CARNEGIE MELLON UNIVERSITY BE LIABLE
 * FOR ANY SPECIAL, INDIRECT OR CONSEQUENTIAL DAMAGES OR ANY DAMAGES
 * WHATSOEVER RESULTING FROM LOSS OF USE, DATA OR PROFITS, WHETHER IN
 * AN ACTION OF CONTRACT, NEGLIGENCE OR OTHER TORTIOUS ACTION, ARISING
 * OUT OF OR IN CONNECTION WITH THE USE OR PERFORMANCE OF THIS SOFTWARE.
 *
 */

#include <config.h>

#ifdef HAVE_UNISTD_H
#include <unistd.h>
#endif
#include <ctype.h>
#include <string.h>
#include <syslog.h>
#include <assert.h>
#include <jansson.h>

#include "acl.h"
#include "annotate.h"
#include "append.h"
#include "caldav_db.h"
#include "carddav_db.h"
#include "global.h"
#include "hash.h"
#include "httpd.h"
#include "http_caldav.h"
#include "http_carddav.h"
#include "http_caldav_sched.h"
#include "http_dav.h"
#include "http_proxy.h"
#include "ical_support.h"
#include "imap_err.h"
#include "mailbox.h"
#include "mboxlist.h"
#include "mboxname.h"
#include "seen.h"
#include "statuscache.h"
#include "stristr.h"
#include "times.h"
#include "util.h"
#include "version.h"
#include "xmalloc.h"
#include "xstrlcat.h"
#include "xstrlcpy.h"
#include "zoneinfo_db.h"

/* generated headers are not necessarily in current directory */
#include "imap/http_err.h"

struct jmap_req {
    const char *userid;
    const struct mailbox *inbox;
    struct auth_state *authstate;
    struct hash_table *idmap;
    json_t *args;
    json_t *response;
    struct mboxname_counters counters;
    const char *tag;
    struct transaction_t *txn;
};

struct namespace jmap_namespace;

static time_t compile_time;
static void jmap_init(struct buf *serverinfo);
static void jmap_auth(const char *userid);
static int jmap_get(struct transaction_t *txn, void *params);
static int jmap_post(struct transaction_t *txn, void *params);

/* JMAP methods. */
static int getMailboxes(struct jmap_req *req);
static int setMailboxes(struct jmap_req *req);
static int getContactGroups(struct jmap_req *req);
static int getContactGroupUpdates(struct jmap_req *req);
static int setContactGroups(struct jmap_req *req);
static int getContacts(struct jmap_req *req);
static int getContactUpdates(struct jmap_req *req);
static int getContactList(struct jmap_req *req);
static int setContacts(struct jmap_req *req);

static int getCalendars(struct jmap_req *req);
static int getCalendarUpdates(struct jmap_req *req);
static int setCalendars(struct jmap_req *req);
static int getCalendarEvents(struct jmap_req *req);
static int getCalendarEventUpdates(struct jmap_req *req);
static int getCalendarEventList(struct jmap_req *req);
static int setCalendarEvents(struct jmap_req *req);

/* JMAP methods not defined in the spec. */
static int getCalendarPreferences(struct jmap_req *req);
static int getPersonalities(struct jmap_req *req);
static int getPreferences(struct jmap_req *req);

/* Helper functions for state management. */
static json_t* jmap_getstate(int mbtype, struct jmap_req *req);
static int jmap_bumpstate(int mbtype, struct jmap_req *req);
static int jmap_checkstate(json_t *state, int mbtype, struct jmap_req *req);

/* Helper functions for property parsing. */
static int jmap_readprop(json_t *root, const char *name, int mandatory,
                         json_t *invalid, const char *fmt, void *dst);
static int jmap_readprop_full(json_t *root, const char *prefix,
                              const char *name, int mandatory,
                              json_t *invalid, const char *fmt, void *dst);
static int _wantprop(hash_table *props, const char *name);

static const struct message_t {
    const char *name;
    int (*proc)(struct jmap_req *req);
} messages[] = {
    { "getMailboxes",           &getMailboxes },
    { "setMailboxes",           &setMailboxes },
    { "getContactGroups",       &getContactGroups },
    { "getContactGroupUpdates", &getContactGroupUpdates },
    { "setContactGroups",       &setContactGroups },
    { "getContacts",            &getContacts },
    { "getContactUpdates",      &getContactUpdates },
    { "getContactList",         &getContactList },
    { "setContacts",            &setContacts },
    { "getCalendars",           &getCalendars },
    { "getCalendarUpdates",     &getCalendarUpdates },
    { "setCalendars",           &setCalendars },
    { "getCalendarEvents",      &getCalendarEvents },
    { "getCalendarEventUpdates",&getCalendarEventUpdates },
    { "getCalendarEventList",   &getCalendarEventList },
    { "setCalendarEvents",      &setCalendarEvents },
    { "getCalendarPreferences", &getCalendarPreferences },
    { "getPersonalities",       &getPersonalities },
    { "getPreferences",         &getPreferences },
    { NULL,             NULL}
};


/* Namespace for JMAP */
struct namespace_t namespace_jmap = {
    URL_NS_JMAP, 0, "/jmap", "/.well-known/jmap", 1 /* auth */,
    /*mbtype*/0, 
    (ALLOW_READ | ALLOW_POST),
    &jmap_init, &jmap_auth, NULL, NULL,
    {
        { NULL,                 NULL },                 /* ACL          */
        { NULL,                 NULL },                 /* COPY         */
        { NULL,                 NULL },                 /* DELETE       */
        { &jmap_get,            NULL },                 /* GET          */
        { &jmap_get,            NULL },                 /* HEAD         */
        { NULL,                 NULL },                 /* LOCK         */
        { NULL,                 NULL },                 /* MKCALENDAR   */
        { NULL,                 NULL },                 /* MKCOL        */
        { NULL,                 NULL },                 /* MOVE         */
        { &meth_options,        NULL },                 /* OPTIONS      */
<<<<<<< HEAD
=======
        { NULL,                 NULL },                 /* PATCH        */
>>>>>>> c6357e08
        { &jmap_post,           NULL },                 /* POST         */
        { NULL,                 NULL },                 /* PROPFIND     */
        { NULL,                 NULL },                 /* PROPPATCH    */
        { NULL,                 NULL },                 /* PUT          */
        { NULL,                 NULL },                 /* REPORT       */
        { &meth_trace,          NULL },                 /* TRACE        */
        { NULL,                 NULL }                  /* UNLOCK       */
    },
    { NULL }
};

static void jmap_init(struct buf *serverinfo __attribute__((unused)))
{
    namespace_jmap.enabled =
        config_httpmodules & IMAP_ENUM_HTTPMODULES_JMAP;

    if (!namespace_jmap.enabled) return;

    compile_time = calc_compile_time(__TIME__, __DATE__);
}


static void jmap_auth(const char *userid __attribute__((unused)))
{
    /* Set namespace */
    mboxname_init_namespace(&jmap_namespace,
                            httpd_userisadmin || httpd_userisproxyadmin);
}


/* Perform a GET/HEAD request */
static int jmap_get(struct transaction_t *txn __attribute__((unused)),
                     void *params __attribute__((unused)))
{
    return HTTP_NO_CONTENT;
}

/* Perform a POST request */
static int jmap_post(struct transaction_t *txn,
                     void *params __attribute__((unused)))
{
    const char **hdr;
    json_t *req, *resp = NULL;
    json_error_t jerr;
    const struct message_t *mp = NULL;
    struct mailbox *mailbox = NULL;
    struct hash_table idmap;
    size_t i, flags = JSON_PRESERVE_ORDER;
    int ret;
    char *buf, *inboxname = NULL;

    /* Read body */
    txn->req_body.flags |= BODY_DECODE;
    ret = http_read_body(httpd_in, httpd_out,
                       txn->req_hdrs, &txn->req_body, &txn->error.desc);

    if (ret) {
        txn->flags.conn = CONN_CLOSE;
        return ret;
    }

    if (!buf_len(&txn->req_body.payload)) return HTTP_BAD_REQUEST;

    /* Check Content-Type */
    if (!(hdr = spool_getheader(txn->req_hdrs, "Content-Type")) ||
        !is_mediatype("application/json", hdr[0])) {
        txn->error.desc = "This method requires a JSON request body\r\n";
        return HTTP_BAD_MEDIATYPE;
    }

    /* Allocate map to store uids */
    construct_hash_table(&idmap, 1024, 0);

    /* Parse the JSON request */
    req = json_loads(buf_cstring(&txn->req_body.payload), 0, &jerr);
    if (!req || !json_is_array(req)) {
        txn->error.desc = "Unable to parse JSON request body\r\n";
        ret = HTTP_BAD_REQUEST;
        goto done;
    }

    /* Start JSON response */
    resp = json_array();
    if (!resp) {
        txn->error.desc = "Unable to create JSON response body\r\n";
        ret = HTTP_SERVER_ERROR;
        goto done;
    }

    inboxname = mboxname_user_mbox(httpd_userid, NULL);

    /* we lock the user's INBOX before we start any operation, because that way we
     * guarantee (via conversations magic) that nothing changes the modseqs except
     * our operations */
    int r = mailbox_open_iwl(inboxname, &mailbox);
    if (r) {
        txn->error.desc = error_message(r);
        ret = HTTP_SERVER_ERROR;
        goto done;
    }

    /* Process each message in the request */
    for (i = 0; i < json_array_size(req); i++) {
        json_t *msg = json_array_get(req, i);
        const char *name = json_string_value(json_array_get(msg, 0));
        json_t *args = json_array_get(msg, 1);
        json_t *id = json_array_get(msg, 2);
        /* XXX - better error reporting */
        if (!id) continue;
        const char *tag = json_string_value(id);
        int r = 0;

        /* Find the message processor */
        for (mp = messages; mp->name && strcmp(name, mp->name); mp++);

        if (!mp || !mp->name) {
            json_array_append(resp, json_pack("[s {s:s} s]", "error", "type", "unknownMethod", tag));
            continue;
        }

        struct jmap_req req;
        req.userid = httpd_userid;
        req.inbox = mailbox;
        req.authstate = httpd_authstate;
        req.args = args;
        req.response = resp;
        req.tag = tag;
        req.idmap = &idmap;
        req.txn = txn;

        /* Read the modseq counters again, just in case something changed. */
        r = mboxname_read_counters(inboxname, &req.counters);
        if (r) goto done;

        /* Call the message processor. */
        r = mp->proc(&req);

        if (r) {
            txn->error.desc = error_message(r);
            ret = HTTP_SERVER_ERROR;
            goto done;
        }
    }

    /* unlock here so that we don't block on writing */
    mailbox_unlock_index(mailbox, NULL);

    /* Dump JSON object into a text buffer */
    flags |= (config_httpprettytelemetry ? JSON_INDENT(2) : JSON_COMPACT);
    buf = json_dumps(resp, flags);

    if (!buf) {
        txn->error.desc = "Error dumping JSON response object";
        ret = HTTP_SERVER_ERROR;
        goto done;
    }

    /* Output the JSON object */
    txn->resp_body.type = "application/json; charset=utf-8";
    write_body(HTTP_OK, txn, buf, strlen(buf));
    free(buf);

  done:
    free_hash_table(&idmap, free);
    mailbox_close(&mailbox);
    free(inboxname);
    if (req) json_decref(req);
    if (resp) json_decref(resp);

    return ret;
}

/* JMAP filters */
enum jmap_filter_kind {
    JMAP_FILTER_KIND_COND = 0,
    JMAP_FILTER_KIND_OPER
};
enum jmap_filter_op   {
    JMAP_FILTER_OP_NONE = 0,
    JMAP_FILTER_OP_AND,
    JMAP_FILTER_OP_OR,
    JMAP_FILTER_OP_NOT
};

typedef struct jmap_filter {
    enum jmap_filter_kind kind;
    enum jmap_filter_op op;

    struct jmap_filter **conditions;
    size_t n_conditions;

    void *cond;
} jmap_filter;

/* Callback to parse the filter condition arg. Append invalid arguments
 * by name into invalid, prefixed by prefix. Return the filter condition. */
typedef void* jmap_filterparse_cb(json_t* arg, const char* prefix, json_t*invalid);

/* Callback to match the condition cond to argument rock. Return true if
 * it matches. */
typedef int   jmap_filtermatch_cb(void* cond, void* rock);

/* Callback to free the memory of condition cond. */
typedef void  jmap_filterfree_cb(void* cond);

/* Match the JMAP filter f against rock according to the data-type specific
 * matcher match. Return true if it matches. */
static int jmap_filter_match(jmap_filter *f, jmap_filtermatch_cb *match, void *rock)
{
    if (f->kind == JMAP_FILTER_KIND_OPER) {
        size_t i;
        for (i = 0; i < f->n_conditions; i++) {
            int m = jmap_filter_match(f->conditions[i], match, rock);
            if (m && f->op == JMAP_FILTER_OP_OR) {
                return 1;
            } else if (m && f->op == JMAP_FILTER_OP_NOT) {
                return 0;
            } else if (!m && f->op == JMAP_FILTER_OP_AND) {
                return 0;
            }
        }
        return f->op == JMAP_FILTER_OP_AND || f->op == JMAP_FILTER_OP_NOT;
    } else {
        return match(f->cond, rock);
    }
}

/* Free the JMAP filter f. Call freecond to deallocate conditions. */
static void jmap_filter_free(jmap_filter *f, jmap_filterfree_cb *freecond)
{
    size_t i;
    for (i = 0; i < f->n_conditions; i++) {
        jmap_filter_free(f->conditions[i], freecond);
    }
    if (f->conditions) free(f->conditions);
    if (f->cond && freecond) {
        freecond(f->cond);
    }
    free(f);
}

/* Parse the JMAP filter arg. Report any invalid filter arguments in invalid,
 * prefixed by prefix. */
static jmap_filter *jmap_filter_parse(json_t *arg,
                                      const char *prefix,
                                      json_t *invalid,
                                      jmap_filterparse_cb *parse)
{
    jmap_filter *f = (jmap_filter *) xzmalloc(sizeof(struct jmap_filter));
    int pe;
    const char *val;
    struct buf buf = BUF_INITIALIZER;
    int iscond = 1;

    /* operator */
    pe = jmap_readprop_full(arg, prefix, "operator", 0 /*mandatory*/, invalid, "s", &val);
    if (pe > 0) {
        f->kind = JMAP_FILTER_KIND_OPER;
        if (!strncmp("AND", val, 3)) {
            f->op = JMAP_FILTER_OP_AND;
        } else if (!strncmp("OR", val, 2)) {
            f->op = JMAP_FILTER_OP_OR;
        } else if (!strncmp("NOT", val, 3)) {
            f->op = JMAP_FILTER_OP_NOT;
        } else {
            buf_printf(&buf, "%s.%s", prefix, "operator");
            json_array_append_new(invalid, json_string(buf_cstring(&buf)));
            buf_reset(&buf);
        }
    }
    iscond = f->kind == JMAP_FILTER_KIND_COND;

    /* conditions */
    json_t *conds = json_object_get(arg, "conditions");
    if (conds && !iscond && json_array_size(conds)) {
        f->n_conditions = json_array_size(conds);
        f->conditions = xmalloc(sizeof(struct jmap_filter) * f->n_conditions);
        size_t i;
        for (i = 0; i < f->n_conditions; i++) {
            json_t *cond = json_array_get(conds, i);
            buf_printf(&buf, "%s.conditions[%zu]", prefix, i);
            f->conditions[i] = jmap_filter_parse(cond, buf_cstring(&buf), invalid, parse);
            buf_reset(&buf);
        }
    } else if (conds && conds != json_null()) {
        buf_printf(&buf, "%s.%s", prefix, "conditions");
        json_array_append_new(invalid, json_string(buf_cstring(&buf)));
        buf_reset(&buf);
    }

    /* Only parse the remainer of arg if it is known not to be an operator. */
    if (iscond) {
        f->cond = parse(arg, prefix, invalid);
    }

    buf_free(&buf);
    return f;
}

/* Return true if needle is found in haystack */
static int jmap_match_text(const char *haystack, const char *needle) {
    /* XXX This is just a very crude text matcher. */
    return stristr(haystack, needle) != NULL;
}

/* Return true if text matches the value of arg's property named name. If 
 * name is NULL, match text to any JSON string property of arg or those of
 * its enclosed JSON objects and arrays. */
static int jmap_match_jsonprop(json_t *arg, const char *name, const char *text) {
    if (name) {
        json_t *val = json_object_get(arg, name);
        if (json_typeof(val) != JSON_STRING) {
            return 0;
        }
        return jmap_match_text(json_string_value(val), text);
    } else {
        const char *key;
        json_t *val;
        int m = 0;
        size_t i;
        json_t *entry;

        json_object_foreach(arg, key, val) {
            switch json_typeof(val) {
                case JSON_STRING:
                    m = jmap_match_text(json_string_value(val), text);
                    break;
                case JSON_OBJECT:
                    m = jmap_match_jsonprop(val, NULL, text);
                    break;
                case JSON_ARRAY:
                    json_array_foreach(val, i, entry) {
                        switch json_typeof(entry) {
                            case JSON_STRING:
                                m = jmap_match_text(json_string_value(entry), text);
                                break;
                            case JSON_OBJECT:
                                m = jmap_match_jsonprop(entry, NULL, text);
                                break;
                            default:
                                /* do nothing */
                                ;
                        }
                        if (m) break;
                    }
                default:
                    /* do nothing */
                    ;
            }
            if (m) return m;
        }
    }
    return 0;
}

/* Check if state matches the current mailbox state for mailbox type
 * mbtype. Return zero if states match. */
static int jmap_checkstate(json_t *state, int mbtype, struct jmap_req *req) {
    if (state && state != json_null()) {
        const char *s = json_string_value(state);
        if (!s) {
            return -1;
        }
        modseq_t clientState = str2uint64(s);
        switch (mbtype) {
         case MBTYPE_CALENDAR:
             return clientState != req->counters.caldavmodseq;
         case MBTYPE_ADDRESSBOOK:
             return clientState != req->counters.carddavmodseq;
         default:
             return clientState != req->counters.mailmodseq;
        }
    }
    return 0;
}

/* Create a state token for the JMAP type mbtype in response res. */
static json_t* jmap_getstate(int mbtype, struct jmap_req *req) {
    struct buf buf = BUF_INITIALIZER;
    json_t *state = NULL;
    modseq_t modseq;

    /* Determine current counter by mailbox type. */
    switch (mbtype) {
        case MBTYPE_CALENDAR:
            modseq = req->counters.caldavmodseq;
            break;
        case MBTYPE_ADDRESSBOOK:
            modseq = req->counters.carddavmodseq;
            break;
        default:
            modseq = req->counters.highestmodseq;
    }

    buf_printf(&buf, "%llu", modseq);
    state = json_string(buf_cstring(&buf));
    buf_free(&buf);

    return state;
}

/* Bump the state for mailboxes of type mbtype. Return 0 on success. */
static int jmap_bumpstate(int mbtype, struct jmap_req *req) {
    int r = 0;
    modseq_t modseq;
    char *mboxname = mboxname_user_mbox(req->userid, NULL);

    /* Read counters. */
    r = mboxname_read_counters(mboxname, &req->counters);
    if (r) goto done;

    /* Determine current counter by mailbox type. */
    switch (mbtype) {
        case MBTYPE_CALENDAR:
            modseq = req->counters.caldavmodseq;
            break;
        case MBTYPE_ADDRESSBOOK:
            modseq = req->counters.carddavmodseq;
            break;
        default:
            modseq = req->counters.highestmodseq;
    }

    /* Bump current counter... */
    modseq = mboxname_nextmodseq(mboxname, modseq, mbtype, 1 /*dofolder*/);

    /* ...and update counters. */
    r = mboxname_read_counters(mboxname, &req->counters);
    if (r) goto done;

done:
    free(mboxname);
    return r;
}


/* Read the property named name into dst, formatted according to the json
 * unpack format fmt. If unpacking failed, or name is mandatory and not found
 * in root, append name (prefixed by any non-NULL prefix) to invalid.
 *
 * Return a negative value for a missing or invalid property.
 * Return a positive value if a property was read, zero otherwise. */
static int jmap_readprop_full(json_t *root,
                              const char *prefix,
                              const char *name,
                              int mandatory,
                              json_t *invalid,
                              const char *fmt,
                              void *dst)
{
    int r = 0;
    json_t *jval = json_object_get(root, name);
    if (!jval && mandatory) {
        r = -1;
    } else if (jval) {
        json_error_t err;
        if (json_unpack_ex(jval, &err, 0, fmt, dst)) {
            r = -2;
        } else {
            r = 1;
        }
    }
    if (r < 0 && prefix) {
        struct buf buf = BUF_INITIALIZER;
        buf_printf(&buf, "%s.%s", prefix, name);
        json_array_append_new(invalid, json_string(buf_cstring(&buf)));
        buf_free(&buf);
    } else if (r < 0) {
        json_array_append_new(invalid, json_string(name));
    }
    return r;
}

static int jmap_readprop(json_t *root, const char *name, int mandatory,
                         json_t *invalid, const char *fmt, void *dst) {
    return jmap_readprop_full(root, NULL, name, mandatory, invalid, fmt, dst);
}

static void _add_xhref(json_t *obj, const char *mboxname, const char *resource)
{
    /* XXX - look up root path from namespace? */
    struct buf buf = BUF_INITIALIZER;
    char *userid = mboxname_to_userid(mboxname);

    const char *prefix = NULL;
    if (mboxname_isaddressbookmailbox(mboxname, 0)) {
        prefix = namespace_addressbook.prefix;
    }
    else if (mboxname_iscalendarmailbox(mboxname, 0)) {
        prefix = namespace_calendar.prefix;
    }

    if (strchr(userid, '@') || !httpd_extradomain) {
        buf_printf(&buf, "%s/user/%s/%s",
                   prefix, userid, strrchr(mboxname, '.')+1);
    }
    else {
        buf_printf(&buf, "%s/user/%s@%s/%s",
                   prefix, userid, httpd_extradomain, strrchr(mboxname, '.')+1);
    }
    if (resource)
        buf_printf(&buf, "/%s", resource);

    json_object_set_new(obj, "x-href", json_string(buf_cstring(&buf)));
    free(userid);
    buf_free(&buf);
}


/*****************************************************************************
 * JMAP Mailboxes API
 ****************************************************************************/

struct getMailboxes_rock {
    const struct mailbox *inbox; /* The main user inbox. Do not unlock or close. */
    json_t *list;                /* List of the current http user mailboxes. */
    hash_table *props;           /* Which properties to fetch. */
    hash_table *roles;           /* Roles that were already reported for another
                                    mailbox during this getMailboxes request. */
    const struct jmap_req *req;  /* The context of this JMAP request. */

    const char *uniqueid; /* XXX: until mboxlist allows lookup by uniqueid */
};

/* Determine the JMAP role of a Cyrus mailbox named mboxname based on the
 * specialuse annotation and HTTP users inbox name. The returned memory is
 * owned by the caller. */
char *jmap_mailbox_role(const char *mboxname)
{
    struct buf buf = BUF_INITIALIZER;
    const char *role = NULL;
    char *ret = NULL;
    int r;

    /* Inbox is special. */
    char *inboxname = mboxname_user_mbox(httpd_userid, NULL);
    if (!strcmp(mboxname, inboxname)) {
        free(inboxname);
        return xstrdup("inbox");
    }
    free(inboxname);

    /* Does this mailbox has an IMAP special use role? */
    r = annotatemore_lookup(mboxname, "/specialuse", httpd_userid, &buf);

    if (r) return NULL;
    if (buf.len) {
        strarray_t *uses = strarray_split(buf_cstring(&buf), " ", STRARRAY_TRIM);
        if (uses->count) {
            /* In IMAP, a mailbox may have multiple roles. But in JMAP we only
             * return the first specialuse flag. */
            const char *use = strarray_nth(uses, 0);
            if (!strcmp(use, "\\Archive")) {
                role = "archive";
            } else if (!strcmp(use, "\\Drafts")) {
                role = "drafts";
            } else if (!strcmp(use, "\\Junk")) {
                role = "junk";
            } else if (!strcmp(use, "\\Sent")) {
                role = "sent";
            } else if (!strcmp(use, "\\Trash")) {
                role = "trash";
            }
        }
        strarray_free(uses);
    }

    /* Otherwise, does it have the x-role annotation set? */
    if (!role) {
        buf_reset(&buf);
        r = annotatemore_lookup(mboxname, IMAP_ANNOT_NS "x-role", httpd_userid, &buf);
        if (r) return NULL;
        if (buf.len) {
            role = buf_cstring(&buf);
        }
    }

    /* Make the caller own role. */
    if (role) ret = xstrdup(role);

    buf_free(&buf);
    return ret;
}

/* Determine the JMAP mailbox name of the mailbox named mboxname. The returned
 * name is owned by the caller. Return NULL on error. */
static char *jmap_mailbox_name(const char *mboxname) {
    struct buf attrib = BUF_INITIALIZER;
    char *name;
    char *inboxname = mboxname_user_mbox(httpd_userid, NULL);

    int r = annotatemore_lookup(mboxname, IMAP_ANNOT_NS "x-displayname",
            httpd_userid, &attrib);
    if (!r && attrib.len) {
        /* We got a mailbox with a displayname annotation. Use it. */
        name = buf_newcstring(&attrib);
    } else {
        /* No displayname annotation. Most probably this mailbox was
         * created via IMAP. In any case, determine name from the the
         * last segment of the mailboxname hierarchy. */
        char *extname, *q = NULL;
        charset_index cs;

        if (strcmp(mboxname, inboxname)) {
            mbname_t *mbname = mbname_from_intname(mboxname);
            if (!mbname) {
                syslog(LOG_ERR, "mbname_from_intname(%s): returned NULL", mboxname);
                free(inboxname);
                return NULL;
            }
            extname = mbname_pop_boxes(mbname);
            /* Decode extname from IMAP UTF-7 to UTF-8. Or fall back to extname. */
            cs = charset_lookupname("imap-utf-7");
            if ((q = charset_to_utf8(extname, strlen(extname), cs, ENCODING_NONE))) {
                free(extname);
                extname = q;
            }
            mbname_free(&mbname);
        } else {
            extname = xstrdup("Inbox");
        }
        name = extname;
    }
    buf_free(&attrib);
    free(inboxname);
    return name;
}

/* Convert the mailbox mbox to a JMAP mailbox object.
 *
 * Parent and inbox must point to the parent of mbox and the user's inbox,
 * respectively, and may be equal. Mbox and inbox may be equal as well, in
 * which case parent must be NULL. All mailbox comparison is by pointer. If
 * props is not NULL, only convert JMAP properties in props.
 *
 * Return NULL on error.
 */
static json_t *jmap_mailbox_from_mbox(struct mailbox *mbox,
                               const struct mailbox *parent,
                               const struct mailbox *inbox,
                               hash_table *props,
                               hash_table *roles,
                               const struct jmap_req *req)
{
    int r;
    unsigned statusitems = STATUS_MESSAGES | STATUS_UNSEEN;
    struct statusdata sdata;
    struct buf specialuse = BUF_INITIALIZER;
    json_t *obj = NULL;
    int rights = 0, parent_rights = 0;

    /* Determine rights */
    rights = mbox->acl ? cyrus_acl_myrights(req->authstate, mbox->acl) : 0;
    if (parent && parent->acl) {
        parent_rights = cyrus_acl_myrights(req->authstate, parent->acl);
    }

    /* Lookup status. */
    r = status_lookup_mailbox(mbox, httpd_userid, statusitems, &sdata);
    if (r) {
        syslog(LOG_INFO, "status_lookup_mailbox(%s) failed: %s",
                mbox->name, error_message(r));
        goto done;
    }

    /* Determine special use annotation. */
    annotatemore_lookup(mbox->name, "/specialuse", httpd_userid, &specialuse);

    /* Build JMAP mailbox response. */
    obj = json_pack("{}");
    json_object_set_new(obj, "id", json_string(mbox->uniqueid));
    if (_wantprop(props, "name")) {
        char *name = jmap_mailbox_name(mbox->name);
        if (!name) goto done;
        json_object_set_new(obj, "name", json_string(name));
        free(name);
    }
    if (_wantprop(props, "mustBeOnlyMailbox")) {
        json_object_set_new(obj, "mustBeOnlyMailbox", json_true());
    }

    if (_wantprop(props, "mayReadItems")) {
        json_object_set_new(obj, "mayReadItems", json_boolean(rights & ACL_READ));
    }
    if (_wantprop(props, "mayAddItems")) {
        json_object_set_new(obj, "mayAddItems", json_boolean(rights & ACL_INSERT));
    }
    if (_wantprop(props, "mayRemoveItems")) {
        json_object_set_new(obj, "mayRemoveItems", json_boolean(rights & ACL_DELETEMSG));
    }
    if (_wantprop(props, "mayCreateChild")) {
        /* XXX What about \Noinferiors annotation */
        json_object_set_new(obj, "mayCreateChild", json_boolean(rights & ACL_CREATE));
    }

    if (_wantprop(props, "totalMessages")) {
        json_object_set_new(obj, "totalMessages", json_integer(sdata.messages));
    }
    if (_wantprop(props, "unreadMessages")) {
        json_object_set_new(obj, "unreadMessages", json_integer(sdata.unseen));
    }
    if (_wantprop(props, "totalThreads")) {
        /* XXX */
        json_object_set_new(obj, "totalThreads", json_integer(0));
    }
    if (_wantprop(props, "unreadThreads")) {
        /* XXX */
        json_object_set_new(obj, "unreadThreads", json_integer(0));
    }
    if (_wantprop(props, "mayRename")) {
        int mayRename = rights & ACL_DELETEMBOX && parent_rights & ACL_CREATE;
        json_object_set_new(obj, "mayRename", json_boolean(mayRename));
    }
    if (_wantprop(props, "mayDelete")) {
        int mayDelete = rights & ACL_DELETEMBOX && mbox != inbox;
        json_object_set_new(obj, "mayDelete", json_boolean(mayDelete));
    }
    if (_wantprop(props, "role")) {
        char *role = jmap_mailbox_role(mbox->name);
        if (role && !hash_lookup(role, roles)) {
            json_object_set_new(obj, "role", json_string(role));
            hash_insert(role, (void*)1, roles);
        } else {
            json_object_set_new(obj, "role", json_null());
        }
        if (role) free(role);
    }
    if (_wantprop(props, "sortOrder")) {
        int sortOrder;
        if (mbox == inbox) {
            sortOrder = 1;
        } else if (specialuse.len) {
            sortOrder = 2;
        } else {
            sortOrder = 3;
        }
        json_object_set_new(obj, "sortOrder", json_integer(sortOrder));
    }
    if (_wantprop(props, "parentId")) {
        json_object_set_new(obj, "parentId", parent && parent != inbox ?
                json_string(parent->uniqueid) : json_null());
    }

done:
    buf_free(&specialuse);
    return obj;
}

int getMailboxes_cb(const mbentry_t *mbentry, void *vrock)
{
    struct getMailboxes_rock *rock = (struct getMailboxes_rock *) vrock;
    json_t *list = (json_t *) rock->list, *mbox;
    struct mailbox *mailbox = NULL, *parent = NULL;
    const struct mailbox *inbox = rock->inbox;
    const char *mboxname = mbentry->name;
    int r = 0, rights;
    struct mboxlist_entry *mbparent = NULL;

    /* Don't list special-purpose mailboxes. */
    if ((mbentry->mbtype & MBTYPE_DELETED) ||
        (mbentry->mbtype & MBTYPE_NETNEWS) ||
        (mbentry->mbtype & MBTYPE_CALENDAR) ||
        (mbentry->mbtype & MBTYPE_COLLECTION) ||
        (mbentry->mbtype & MBTYPE_ADDRESSBOOK)) {
        goto done;
    }

    /* Check ACL on mailbox for current user */
    rights = mbentry->acl ? cyrus_acl_myrights(httpd_authstate, mbentry->acl) : 0;
    if ((rights & (ACL_LOOKUP | ACL_READ)) != (ACL_LOOKUP | ACL_READ)) {
        goto done;
    }

    /* Open mailbox to get uniqueid. But make sure not to reopen INBOX. */
    if (strcmp(mboxname, inbox->name)) {
        if ((r = mailbox_open_irl(mboxname, &mailbox))) {
            syslog(LOG_INFO, "mailbox_open_irl(%s) failed: %s",
                    mboxname, error_message(r));
            goto done;
        }
        mailbox_unlock_index(mailbox, NULL);
    } else {
        mailbox = (struct mailbox *) inbox;
    }

    /* XXX Skip any mailboxes that do not match uniqueid. Only until the
     * mboxlist API allows lookup by uniqueid. */
    if (rock->uniqueid && strcmp(rock->uniqueid, mailbox->uniqueid)) {
        goto done;
    }

    /* Determine parent. */
    r = mboxlist_findparent(mailbox->name, &mbparent);
    if (r && r != IMAP_MAILBOX_NONEXISTENT) {
        syslog(LOG_INFO, "mboxlist_findparent(%s) failed: %s",
                mailbox->name, error_message(r));
        goto done;
    }
    if (!r) {
        if (strcmp(mbparent->name, inbox->name)) {
            r = mailbox_open_irl(mbparent->name, &parent);
            if (r) {
                syslog(LOG_INFO, "mailbox_open_irl(%s) failed: %s",
                        mbparent->name, error_message(r));
                goto done;
            }
            mailbox_unlock_index(parent, NULL);
        } else {
            parent = (struct mailbox *) inbox;
        }
    }

    /* Convert mbox to JMAP object. */
    mbox = jmap_mailbox_from_mbox(mailbox, parent, inbox, rock->props, rock->roles, rock->req);
    if (!mbox) {
        syslog(LOG_INFO, "could not convert mailbox %s to JMAP", mailbox->name);
        goto done;
    }
    json_array_append_new(list, mbox);

  done:
    if (mailbox && mailbox != inbox) mailbox_close(&mailbox);
    if (parent && parent != inbox) mailbox_close(&parent);
    if (mbparent) mboxlist_entry_free(&mbparent);
    return 0;
}

/* Execute a getMailboxes message */
static int getMailboxes(struct jmap_req *req)
{
    json_t *item = NULL, *mailboxes, *state;
    struct getMailboxes_rock rock;
    rock.list = NULL;
    rock.inbox = req->inbox;
    rock.props = NULL;
    rock.uniqueid = NULL;
    rock.roles = (hash_table *) xmalloc(sizeof(hash_table));
    rock.req = req;
    construct_hash_table(rock.roles, 8, 0);

    /* Determine current state. */
    state = jmap_getstate(0 /* MBTYPE */, req);

    /* Start constructing our response */
    item = json_pack("[s {s:s s:o} s]", "mailboxes",
                     "accountId", req->userid,
                     "state", state,
                     req->tag);

    /* Generate list of mailboxes */
    rock.list = json_array();

    /* Determine which properties to fetch. */
    json_t *properties = json_object_get(req->args, "properties");
    if (properties && json_array_size(properties)) {
        rock.props = xzmalloc(sizeof(struct hash_table));
        construct_hash_table(rock.props, json_array_size(properties), 0);
        int i;
        int size = json_array_size(properties);
        for (i = 0; i < size; i++) {
            const char *prop = json_string_value(json_array_get(properties, i));
            if (prop == NULL) {
                json_t *err = json_pack("{s:s, s:[s]}",
                        "type", "invalidArguments", "arguments", "properties");
                json_array_append_new(req->response, json_pack("[s,o,s]",
                            "error", err, req->tag));
                goto done;
            }
            /* 1 == properties */
            hash_insert(prop, (void *)1, rock.props);
        }
    }

    /* Process mailboxes. */
    mailboxes = json_array_get(item, 1);
    json_t *want = json_object_get(req->args, "ids");
    if (want && want != json_null()) {
        size_t i;
        json_t *val, *notFound = json_pack("[]");
        json_array_foreach(want, i, val) {
            size_t rows = json_array_size(rock.list);
            const char *id = json_string_value(val);
            if (id == NULL) {
                json_t *err = json_pack("{s:s, s:[s]}",
                        "type", "invalidArguments", "arguments", "ids");
                json_array_append_new(req->response, json_pack("[s,o,s]",
                            "error", err, req->tag));
                json_decref(notFound);
                goto done;
            }
            /* getMailboxes_cb filters mailboxes without lookup permission. */
            rock.uniqueid = id;
            int r = mboxlist_usermboxtree(req->userid, &getMailboxes_cb, &rock, 0 /* flags */);
            if (r) {
                json_decref(notFound);
                goto done;
            }
            if (rows == json_array_size(rock.list)) {
                json_array_append_new(notFound, json_string(id));
            }
        }
        json_object_set_new(mailboxes, "notFound", notFound);
    } else {
        mboxlist_usermboxtree(req->userid, &getMailboxes_cb, &rock, 0 /*flags*/);
        json_object_set_new(mailboxes, "notFound", json_null());
    }
    json_object_set(mailboxes, "list", rock.list);

    json_array_append(req->response, item);

done:
    if (item) json_decref(item);
    if (rock.list) json_decref(rock.list);
    if (rock.props) {
        free_hash_table(rock.props, NULL);
        free(rock.props);
    }
    if (rock.roles) {
        free_hash_table(rock.roles, NULL);
        free(rock.roles);
    }
    return 0;
}

struct _mboxname_uniqueid_rock {
    const char *uniqueid;
    char *mboxname;
};

static int _mboxname_uniqueid_cb(const mbentry_t *mbentry, void *vrock) {
    struct mailbox *mailbox = NULL;
    struct _mboxname_uniqueid_rock *rock = (struct _mboxname_uniqueid_rock *) vrock;
    int r = 0;

    /* Open mailbox to get uniqueid. */
    if ((r = mailbox_open_irl(mbentry->name, &mailbox))) {
        syslog(LOG_INFO, "mailbox_open_irl(%s) failed: %s",
                mbentry->name, error_message(r));
        goto done;
    }
    mailbox_unlock_index(mailbox, NULL);

    if (!rock->mboxname && !strcmp(rock->uniqueid, mailbox->uniqueid)) {
        rock->mboxname = xstrdup(mbentry->name);
    }

done:
    if (mailbox) mailbox_close(&mailbox);
    return r;
}

struct jmap_mailbox_newname_rock {
    const char *mboxname;
    int highest;
    size_t len;
};

static int jmap_mailbox_newname_cb(const mbentry_t *mbentry, void *vrock) {
    struct jmap_mailbox_newname_rock *rock = (struct jmap_mailbox_newname_rock *) vrock;
    const char *s;

    /* Only compute the length of mboxname once. */
    if (!rock->len) {
        rock->len = strlen(rock->mboxname);
        assert(rock->len > 0);
    }
    /* Only look for names starting with mboxname. */
    if (strncmp(mbentry->name, rock->mboxname, strlen(rock->mboxname))) {
        return 0;
    }
    s = mbentry->name + rock->len;
    /* Skip any grand-children. */
    if (strchr(s, jmap_namespace.hier_sep)) {
        return 0;
    }
    /* Does this mailbox match exactly our mboxname? */
    if (*s == 0) {
        rock->highest = 1;
        return 0;
    }
    /* Now check if it ends with pattern "_\d+". If not, skip it. */
    if (*s++ != '_') {
        return 0;
    }
    const char *lo = s, *hi = lo;
    while (isdigit(*s++)) { hi++; }
    if (lo == hi || *hi != 0) {
        return 0;
    }
    /* Gotcha! */
    int n = atoi(lo);
    if (n > rock->highest) {
        rock->highest = n;
    }

    return 0;
}

/* Combine the UTF-8 encoded JMAP mailbox name and its parent IMAP mailbox
 * name to a unique IMAP mailbox name.
 *
 * Parentname must already be encoded in IMAP UTF-7. A parent by this name
 * must already exist. If a mailbox with the combined mailbox name already
 * exists, the new mailbox name is made unique to avoid IMAP name collisions.
 *
 * For example, if the named has been determined to be x and a mailbox with
 * this name already exists, then look for all mailboxes named x_\d+. The
 * new mailbox name will be x_<max+1> with max being he highest number found
 * for any such named mailbox.
 *
 * Return the malloced, combined name, or NULL on error. */
char *jmap_mailbox_newname(const char *name, const char *parentname) {
    charset_index cs;
    char *mboxname = NULL;
    struct buf buf = BUF_INITIALIZER;
    int r;

    cs = charset_lookupname("utf-8");
    if (cs == CHARSET_UNKNOWN_CHARSET) {
        /* huh? */
        syslog(LOG_INFO, "charset utf-8 is unknown");
        goto done;
    }

    /* Encode mailbox name in IMAP UTF-7 */
    char *s = charset_to_imaputf7(name, strlen(name), cs, ENCODING_NONE);
    if (!s) {
        syslog(LOG_ERR, "Could not convert mailbox name to IMAP UTF-7.");
        goto done;
    }
    buf_printf(&buf, "%s%c%s", parentname, jmap_namespace.hier_sep, s);
    free(s);
    mboxname = buf_newcstring(&buf);
    buf_reset(&buf);

    /* Avoid any name collisions */
    struct jmap_mailbox_newname_rock rock;
    memset(&rock, 0, sizeof(struct jmap_mailbox_newname_rock));
    rock.mboxname = mboxname;
    r = mboxlist_mboxtree(parentname, &jmap_mailbox_newname_cb, &rock,
            /* XXX need MBOXTREE_SKIP_GRANDCHILDREN */
            MBOXTREE_SKIP_ROOT);
    if (r) {
        syslog(LOG_ERR, "mboxlist_mboxtree(%s): %s",
                parentname, error_message(r));
        free(mboxname);
        goto done;
    }
    if (rock.highest) {
        buf_printf(&buf, "%s_%d", mboxname, rock.highest + 1);
        free(mboxname);
        mboxname = buf_newcstring(&buf);
    }

done:
    buf_free(&buf);
    return mboxname;
}

struct _jmap_find_xrole_data {
    const char *xrole;
    const char *userid;
    char *mboxname;
};

static int _jmap_find_xrole_cb(const mbentry_t *mbentry, void *rock)
{
    struct _jmap_find_xrole_data *d = (struct _jmap_find_xrole_data *)rock;
    struct buf attrib = BUF_INITIALIZER;

    /* XXX bad form to hard-code this here... */
    annotatemore_lookup(mbentry->name, IMAP_ANNOT_NS "x-role", d->userid, &attrib);

    if (attrib.len && !strcmp(buf_cstring(&attrib), d->xrole)) {
        d->mboxname = xstrdup(mbentry->name);
    }

    buf_free(&attrib);

    if (d->mboxname) return CYRUSDB_DONE;
    return 0;
}


static char *jmap_find_xrole(const char *xrole, const char *userid)
{
    struct _jmap_find_xrole_data rock = { xrole, userid, NULL };
    /* INBOX can never have an x-role. */
    mboxlist_usermboxtree(userid, _jmap_find_xrole_cb, &rock, MBOXTREE_SKIP_ROOT);
    return rock.mboxname;
}

static int _mbox_has_child_cb(const mbentry_t *mbentry, void *rock) {
    int *has = (int *) rock;
    *has = 1;
    return CYRUSDB_DONE;
}

/* Create or update the JMAP mailbox as defined in arg.
 *
 * If uid points to NULL, create a new mailbox and make uid point to the newly
 * allocated uid on success. Otherwise update the existing mailbox with unique
 * id uid. Report any invalid properties in the invalid array. Store any other
 * JMAP set error in err.
 *
 * Return 0 for success or managed JMAP errors.
 */
static int jmap_write_mailbox(char **uid,
                              json_t *arg,
                              json_t *invalid,
                              json_t **err,
                              struct jmap_req *req)
{
    const char *parentId = NULL, *id = NULL;
    char *name = NULL;
    const char *role = NULL, *use = NULL;
    int sortOrder;
    char *mboxname = NULL, *parentname = NULL;
    int r = 0, pe, is_create = (*uid == NULL);

    /* Validate properties. */

    /* id */
    pe = jmap_readprop(arg, "id", 0, invalid, "s", &id);
    if (pe > 0 && is_create) {
        json_array_append_new(invalid, json_string("id"));
    } else if (pe > 0 && strcmp(*uid, id)) {
        json_array_append_new(invalid, json_string("id"));
    }

    /* name */
    pe = jmap_readprop(arg, "name", is_create, invalid, "s", &name);
    if (pe > 0 && !strlen(name)) {
        json_array_append_new(invalid, json_string("name"));
    } else if (pe > 0) {
        /* Copy name to manage the memory of changed names. */
        if (name) name = xstrdup(name);
    }

    /* parentId */
    if (json_object_get(arg, "parentId") != json_null()) {
        pe = jmap_readprop(arg, "parentId", is_create, invalid, "s", &parentId);
        if (pe > 0 && strlen(parentId)) {
            if (strcmp(parentId, req->inbox->uniqueid)) {
                char *newparentname = NULL;
                int iserr = 0;
                /* Check if parentId is a creation id. If so, look up its uid. */
                if (*parentId == '#') {
                    const char *t = hash_lookup(parentId+1, req->idmap);
                    if (t) {
                        parentId = t;
                    } else {
                        iserr = 1;
                    }
                }
                /* Check if a mailbox with this id exists. */
                if (!iserr) {
                    /* XXX Only until mboxlist supports lookup by uniqued. */
                    struct _mboxname_uniqueid_rock rock;
                    rock.uniqueid = parentId;
                    rock.mboxname = NULL;
                    r = mboxlist_usermboxtree(req->userid, &_mboxname_uniqueid_cb,
                            &rock, MBOXTREE_SKIP_ROOT);
                    if (r) goto done;
                    if (rock.mboxname) {
                        newparentname = rock.mboxname;
                    } else {
                        iserr = 1;
                    }
                }
                /* Check if the mailbox accepts children. */
                if (!iserr) {
                    int may_create = 0;
                    struct mboxlist_entry *mbparent = NULL;
                    r = mboxlist_lookup(newparentname, &mbparent, NULL);
                    if (!r) {
                        int rights = mbparent->acl ? cyrus_acl_myrights(httpd_authstate, mbparent->acl) : 0;
                        may_create = (rights & (ACL_CREATE)) == ACL_CREATE;
                    }
                    if (mbparent) mboxlist_entry_free(&mbparent);
                    iserr = !may_create;
                }
                if (iserr) {
                    json_array_append_new(invalid, json_string("parentId"));
                }
                if (newparentname) free(newparentname);
            } else {
                parentId = req->inbox->uniqueid;
            }
        } else if (pe > 0) {
            /* An empty parentId is always an error. */
            json_array_append_new(invalid, json_string("parentId"));
        }
    } else {
        parentId = req->inbox->uniqueid;
    }

    /* role */
    if (json_object_get(arg, "role") != json_null()) {
        pe = jmap_readprop(arg, "role", is_create, invalid, "s", &role);
        if (pe > 0) {
            if (!strlen(role)) {
                json_array_append_new(invalid, json_string("role"));
            } else if (!is_create) {
                /* Roles are immutable for updates. */
                json_array_append_new(invalid, json_string("role"));
            } else {
                /* Check that this role is unique. */
                if (!strcmp(role, "inbox")) {
                    /* Creating a new inbox is always an error. */
                    json_array_append_new(invalid, json_string("role"));
                } else {
                    /* Is is one of the known special use mailboxes? */
                    if (!strcmp(role, "archive")) {
                        use = "\\Archive";
                    } else if (!strcmp(role, "drafts")) {
                        use = "\\Drafts";
                    } else if (!strcmp(role, "junk")) {
                        use = "\\Junk";
                    } else if (!strcmp(role, "sent")) {
                        use = "\\Sent";
                    } else if (!strcmp(role, "trash")) {
                        use = "\\Trash";
                    } else if (strncmp(role, "x-", 2)) {
                        /* Does it start with an "x-"? If not, reject it. */
                        json_array_append_new(invalid, json_string("role"));
                    }
                }
                char *found = NULL;
                if (use) {
                    /* Check that no such IMAP specialuse mailbox already exists. */
                    found = mboxlist_find_specialuse(use, req->userid);
                } else if (!json_array_size(invalid)) {
                    /* Check that no mailbox with this x-role exists. */
                    found = jmap_find_xrole(role, req->userid);
                }
                if (found) {
                    json_array_append_new(invalid, json_string("role"));
                    free(found);
                }
            }
        }
    }

    /* sortOder */
    if (jmap_readprop(arg, "sortOrder", 0, invalid, "i", &sortOrder) > 0) {
        /* XXX In getMailboxes, we decide the sortOrder by the special
         * use of the mailbox. Just ignore this property for now. */
    }

    /* mayXXX. These are immutable, but we ignore them during update. */
    if (json_object_get(arg, "mustBeOnlyMailbox") && is_create) {
        json_array_append_new(invalid, json_string("mustBeOnlyMailbox"));
    }
    if (json_object_get(arg, "mayReadItems") && is_create) {
        json_array_append_new(invalid, json_string("mayReadItems"));
    }
    if (json_object_get(arg, "mayAddItems") && is_create) {
        json_array_append_new(invalid, json_string("mayAddItems"));
    }
    if (json_object_get(arg, "mayRemoveItems") && is_create) {
        json_array_append_new(invalid, json_string("mayRemoveItems"));
    }
    if (json_object_get(arg, "mayRename") && is_create) {
        json_array_append_new(invalid, json_string("mayRename"));
    }
    if (json_object_get(arg, "mayDelete") && is_create) {
        json_array_append_new(invalid, json_string("mayDelete"));
    }
    if (json_object_get(arg, "totalMessages") && is_create) {
        json_array_append_new(invalid, json_string("totalMessages"));
    }
    if (json_object_get(arg, "unreadMessages") && is_create) {
        json_array_append_new(invalid, json_string("unreadMessages"));
    }
    if (json_object_get(arg, "totalThreads") && is_create) {
        json_array_append_new(invalid, json_string("totalThreads"));
    }
    if (json_object_get(arg, "unreadThreads") && is_create) {
        json_array_append_new(invalid, json_string("unreadThreads"));
    }

    /* Bail out early for any property errors. */
    if (json_array_size(invalid)) {
        r = 0;
        goto done;
    }

    /* Determine the mailbox and its parent name. */
    if (!is_create) {
        /* Dertermine name of the existing mailbox with uniqueid uid. */
        if (strcmp(*uid, req->inbox->uniqueid)) {
            /* XXX Only until mboxlist supports lookup by uniqued. */
            struct _mboxname_uniqueid_rock rock;
            rock.uniqueid = *uid;
            rock.mboxname = NULL;
            r = mboxlist_usermboxtree(req->userid, &_mboxname_uniqueid_cb,
                    &rock, MBOXTREE_SKIP_ROOT);
            if (r) goto done;
            if (!rock.mboxname) {
                *err = json_pack("{s:s}", "type", "notFound");
                goto done;
            }
            mboxname = rock.mboxname;

            /* Determine parent name. */
            struct mboxlist_entry *mbparent = NULL;
            r = mboxlist_findparent(mboxname, &mbparent);
            if (r) {
                syslog(LOG_INFO, "mboxlist_findparent(%s) failed: %s",
                        mboxname, error_message(r));
                goto done;
            }
            parentname = xstrdup(mbparent->name);
            mboxlist_entry_free(&mbparent);
        } else {
            parentname = NULL;
            mboxname = xstrdup(req->inbox->name);
        }
    } else {
        /* Determine name for the soon-to-be created mailbox. */
        if (parentId && strcmp(parentId, req->inbox->uniqueid)) {
            /* XXX Only do this until mboxlist allows lookup by uniqeid */
            struct _mboxname_uniqueid_rock rock;
            rock.uniqueid = parentId;
            rock.mboxname = NULL;
            r = mboxlist_usermboxtree(req->userid, &_mboxname_uniqueid_cb,
                    &rock, MBOXTREE_SKIP_ROOT);
            if (r) goto done;
            if (rock.mboxname) {
                parentname = rock.mboxname;
            } else {
                json_array_append_new(invalid, json_string("parentId"));
            }
        } else {
            /* parent must be INBOX */
            parentname = xstrdup(req->inbox->name);
        }
        /* Encode the mailbox name for IMAP. */
        mboxname = jmap_mailbox_newname(name, parentname);
        if (!mboxname) {
            syslog(LOG_ERR, "could not encode mailbox name");
            r = IMAP_INTERNAL;
            goto done;
        }
    }

    if (is_create) {
        /* Create mailbox. */
        struct buf acl = BUF_INITIALIZER;
        char rights[100];
        buf_reset(&acl);
        cyrus_acl_masktostr(ACL_ALL | DACL_READFB, rights);
        buf_printf(&acl, "%s\t%s\t", httpd_userid, rights);
        r = mboxlist_createsync(mboxname, 0 /* MBTYPE */,
                NULL /* partition */,
                req->userid, req->authstate,
                0 /* options */, 0 /* uidvalidity */,
                0 /* highestmodseq */, buf_cstring(&acl),
                NULL /* uniqueid */, 0 /* local_only */,
                NULL /* mboxptr */);
        buf_free(&acl);
        if (r) {
            syslog(LOG_ERR, "IOERROR: failed to create %s (%s)",
                    mboxname, error_message(r));
            goto done;
        }
        buf_free(&acl);
    } else {
        /* Do we need to move this mailbox to a new parent? */
        int force_rename = 0;

        if (parentId) {
            char *newparentname;
            if (strcmp(parentId, req->inbox->uniqueid)) {
                /* Lookup new parent name by parentId. */
                /* XXX Only until mboxlist supports lookup by uniqued. */
                struct _mboxname_uniqueid_rock rock;
                rock.uniqueid = parentId;
                rock.mboxname = NULL;
                r = mboxlist_usermboxtree(req->userid, &_mboxname_uniqueid_cb,
                        &rock, MBOXTREE_SKIP_ROOT);
                if (r) goto done;
                /* We already validated that parentId exists. */
                assert(rock.mboxname);
                newparentname = rock.mboxname;
            } else {
                newparentname = xstrdup(req->inbox->name);
            }

            /* Did the parent's name change? */
            if (strcmp(parentname, newparentname)) {
                free(parentname);
                parentname = newparentname;
                force_rename = 1;
            } else {
                free(newparentname);
            }
        }

        /* Do we need to rename the mailbox? But only if it isn't the INBOX! */
        if ((name || force_rename) && strcmp(mboxname, req->inbox->name)) {
            char *oldname = jmap_mailbox_name(mboxname);
            if (!name) name = xstrdup(oldname);

            /* Do old and new mailbox names differ? */
            if (force_rename || strcmp(oldname, name)) {
                char *newmboxname, *oldmboxname;

                /* Determine the unique IMAP mailbox name. */
                newmboxname = jmap_mailbox_newname(name, parentname);
                if (!newmboxname) {
                    syslog(LOG_ERR, "jmap_mailbox_newname returns NULL: can't rename %s", mboxname);
                    r = IMAP_INTERNAL;
                    free(oldname);
                    goto done;
                }
                oldmboxname = mboxname;

                /* Rename the mailbox. */
                struct mboxevent *mboxevent = mboxevent_new(EVENT_MAILBOX_RENAME);
                r = mboxlist_renamemailbox(oldmboxname, newmboxname,
                        NULL /* partition */, 0 /* uidvalidity */,
                        httpd_userisadmin, httpd_userid, httpd_authstate,
                        mboxevent,
                        0 /* local_only */, 0 /* forceuser */, 0 /* ignorequota */);
                mboxevent_free(&mboxevent);
                if (r) {
                    syslog(LOG_ERR, "mboxlist_renamemailbox(old=%s new=%s): %s",
                            oldmboxname, newmboxname, error_message(r));
                    free(newmboxname);
                    free(oldname);
                    goto done;
                }
                free(oldmboxname);
                mboxname = newmboxname;
            }
            free(oldname);
        }
    }

    /* Set x-displayname annotation on mailbox. */
    struct buf val = BUF_INITIALIZER;
    buf_setcstr(&val, name);
    static const char *annot = IMAP_ANNOT_NS "x-displayname";
    r = annotatemore_write(mboxname, annot, httpd_userid, &val);
    if (r) {
        syslog(LOG_ERR, "failed to write annotation %s: %s",
                annot, error_message(r));
        goto done;
    }
    buf_free(&val);

    /* Set specialuse or x-role. specialuse takes precendence. */
    if (use) {
        struct buf val = BUF_INITIALIZER;
        buf_setcstr(&val, use);
        static const char *annot = "/specialuse";
        r = annotatemore_write(mboxname, annot, httpd_userid, &val);
        if (r) {
            syslog(LOG_ERR, "failed to write annotation %s: %s",
                    annot, error_message(r));
            goto done;
        }
        buf_free(&val);
    } else if (role) {
        struct buf val = BUF_INITIALIZER;
        buf_setcstr(&val, role);
        static const char *annot = IMAP_ANNOT_NS "x-role";
        r = annotatemore_write(mboxname, annot, httpd_userid, &val);
        if (r) {
            syslog(LOG_ERR, "failed to write annotation %s: %s",
                    annot, error_message(r));
            goto done;
        }
        buf_free(&val);
    }

    if (!*uid) {
        /* Return uniqueid. Must reopen mailbox to determine uniqueid. */
        struct mailbox *mbox = NULL;
        if ((r = mailbox_open_irl(mboxname, &mbox))) {
            syslog(LOG_INFO, "mailbox_open_irl(%s) failed: %s",
                    mboxname, error_message(r));
            goto done;
        }
        *uid = xstrdup(mbox->uniqueid);
        mailbox_close(&mbox);
    }

done:
    if (name) free(name);
    if (mboxname) free(mboxname);
    if (parentname) free(parentname);
    return r;
}

static int setMailboxes(struct jmap_req *req)
{
    int r = 0;
    json_t *set = NULL;

    char *mboxname = NULL;
    char *parentname = NULL;

    json_t *state = json_object_get(req->args, "ifInState");
    if (state && jmap_checkstate(state, 0 /*MBTYPE*/, req)) {
        json_array_append_new(req->response, json_pack("[s, {s:s}, s]",
                    "error", "type", "stateMismatch", req->tag));
        goto done;
    }
    set = json_pack("{s:s}", "accountId", req->userid);
    json_object_set_new(set, "oldState", state);

    json_t *create = json_object_get(req->args, "create");
    if (create) {
        json_t *created = json_pack("{}");
        json_t *notCreated = json_pack("{}");
        const char *key;
        json_t *arg;

        json_object_foreach(create, key, arg) {
            json_t *invalid = json_pack("[]");
            char *uid = NULL;
            json_t *err = NULL;

            /* Validate key. */
            if (!strlen(key)) {
                json_t *err= json_pack("{s:s}", "type", "invalidArguments");
                json_object_set_new(notCreated, key, err);
                continue;
            }

            /* Create mailbox. */
            r = jmap_write_mailbox(&uid, arg, invalid, &err, req);
            if (r) goto done;

            /* Handle set errors. */
            if (err) {
                json_object_set_new(notCreated, key, err);
                json_decref(invalid);
                continue;
            }

            /* Handle invalid properties. */
            if (json_array_size(invalid)) {
                json_t *err = json_pack("{s:s, s:o}",
                        "type", "invalidProperties", "properties", invalid);
                json_object_set_new(notCreated, key, err);
                continue;
            }
            json_decref(invalid);

            /* Report mailbox as created. */
            json_object_set_new(created, key, json_pack("{s:s}", "id", uid));

            /* hash_insert takes ownership of uid */
            hash_insert(key, uid, req->idmap);
        }

        if (json_object_size(created)) {
            json_object_set(set, "created", created);
        }
        json_decref(created);

        if (json_object_size(notCreated)) {
            json_object_set(set, "notCreated", notCreated);
        }
        json_decref(notCreated);
    }

    json_t *update = json_object_get(req->args, "update");
    if (update) {
        json_t *updated = json_pack("[]");
        json_t *notUpdated = json_pack("{}");
        const char *uid;
        json_t *arg;

        json_object_foreach(update, uid, arg) {
            json_t *invalid = json_pack("[]");
            json_t *err = NULL;

            /* Validate uid */
            if (!strlen(uid) || *uid == '#') {
                json_t *err= json_pack("{s:s}", "type", "invalidArguments");
                json_object_set_new(notUpdated, uid, err);
                continue;
            }

            /* Update mailbox. */
            r = jmap_write_mailbox(((char **)&uid), arg, invalid, &err, req);
            if (r) goto done;

            /* Handle set errors. */
            if (err) {
                json_object_set_new(notUpdated, uid, err);
                json_decref(invalid);
                continue;
            }

            /* Handle invalid properties. */
            if (json_array_size(invalid)) {
                json_t *err = json_pack("{s:s, s:o}",
                        "type", "invalidProperties", "properties", invalid);
                json_object_set_new(notUpdated, uid, err);
                continue;
            }
            json_decref(invalid);

            /* Report as updated. */
            json_array_append_new(updated, json_string(uid));
        }

        if (json_array_size(updated)) {
            json_object_set(set, "updated", updated);
        }
        json_decref(updated);

        if (json_object_size(notUpdated)) {
            json_object_set(set, "notUpdated", notUpdated);
        }
        json_decref(notUpdated);
    }

    json_t *destroy = json_object_get(req->args, "destroy");
    if (destroy) {
        json_t *destroyed = json_pack("[]");
        json_t *notDestroyed = json_pack("{}");

        size_t index;
        json_t *juid;
        json_array_foreach(destroy, index, juid) {

            /* Validate uid. JMAP destroy does not allow reference uids. */
            const char *uid = json_string_value(juid);
            if (!strlen(uid) || *uid == '#') {
                json_t *err = json_pack("{s:s}", "type", "notFound");
                json_object_set_new(notDestroyed, uid, err);
                continue;
            }

            /* Do not allow to remove INBOX. */
            if (!strcmp(uid, req->inbox->uniqueid)) {
                json_t *err = json_pack("{s:s}", "type", "forbidden");
                json_object_set_new(notDestroyed, uid, err);
                continue;
            }

            /* Lookup mailbox by id. */
            struct _mboxname_uniqueid_rock rock;
            rock.uniqueid = uid;
            rock.mboxname = NULL;
            r = mboxlist_usermboxtree(req->userid, &_mboxname_uniqueid_cb,
                    &rock, MBOXTREE_SKIP_ROOT);
            if (r) goto done;
            if (rock.mboxname) {
                mboxname = rock.mboxname;
            } else {
                json_t *err = json_pack("{s:s}", "type", "notFound");
                json_object_set_new(notDestroyed, uid, err);
                continue;
            }

            /* Check if the mailbox has any children. */
            int has_child = 0;
            mboxlist_mboxtree(mboxname, &_mbox_has_child_cb,&has_child, MBOXTREE_SKIP_ROOT);
            if (has_child) {
                json_t *err = json_pack("{s:s}", "type", "mailboxHasChild");
                json_object_set_new(notDestroyed, uid, err);
                if (mboxname) {
                    free(mboxname);
                    mboxname = NULL;
                }
                r = 0;
                continue;
            }

            /* Destroy mailbox. */
            struct mboxevent *mboxevent = mboxevent_new(EVENT_MAILBOX_DELETE);
            if (mboxlist_delayed_delete_isenabled()) {
                r = mboxlist_delayed_deletemailbox(mboxname,
                        httpd_userisadmin || httpd_userisproxyadmin,
                        httpd_userid, req->authstate, mboxevent,
                        1 /* checkacl */, 0 /* local_only */, 0 /* force */);
            } else {
                r = mboxlist_deletemailbox(mboxname,
                        httpd_userisadmin || httpd_userisproxyadmin,
                        httpd_userid, req->authstate, mboxevent,
                        1 /* checkacl */, 0 /* local_only */, 0 /* force */);
            }
            if (r == IMAP_PERMISSION_DENIED) {
                json_t *err = json_pack("{s:s}", "type", "forbidden");
                json_object_set_new(notDestroyed, uid, err);
                if (mboxname) {
                    free(mboxname);
                    mboxname = NULL;
                }
                r = 0;
                continue;
            } else if (r) {
                syslog(LOG_ERR, "failed to delete mailbox(%s): %s",
                        mboxname, error_message(r));
                goto done;
            }

            /* Report mailbox as destroyed. */
            json_array_append_new(destroyed, json_string(uid));

            /* Clean up memory. */
            free(mboxname);
            mboxname = NULL;
        }
        if (json_array_size(destroyed)) {
            json_object_set(set, "destroyed", destroyed);
        }
        json_decref(destroyed);
        if (json_object_size(notDestroyed)) {
            json_object_set(set, "notDestroyed", notDestroyed);
        }
        json_decref(notDestroyed);
    }

    /* Set newState field in calendarsSet. */
    if (json_object_get(set, "created") ||
        json_object_get(set, "updated") ||
        json_object_get(set, "destroyed")) {

        r = jmap_bumpstate(0 /*MBTYPE*/, req);
        if (r) goto done;
    }
    json_object_set_new(set, "newState", jmap_getstate(0 /*MBTYPE*/, req));

    json_incref(set);
    json_t *item = json_pack("[]");
    json_array_append_new(item, json_string("mailboxesSet"));
    json_array_append_new(item, set);
    json_array_append_new(item, json_string(req->tag));
    json_array_append_new(req->response, item);

done:
    if (mboxname) free(mboxname);
    if (parentname) free(parentname);

    if (set) json_decref(set);
    return r;
}

/*****************************************************************************
 * JMAP Contacts API
 ****************************************************************************/

struct cards_rock {
    struct jmap_req *req;
    json_t *array;
    struct hash_table *props;
    struct mailbox *mailbox;
    int rows;
};

static int getgroups_cb(void *rock, struct carddav_data *cdata)
{
    struct cards_rock *crock = (struct cards_rock *) rock;
    struct index_record record;
    int r;

    if (!crock->mailbox || strcmp(crock->mailbox->name, cdata->dav.mailbox)) {
        mailbox_close(&crock->mailbox);
        r = mailbox_open_irl(cdata->dav.mailbox, &crock->mailbox);
        if (r) return r;
    }

    r = mailbox_find_index_record(crock->mailbox, cdata->dav.imap_uid, &record);
    if (r) return r;

    crock->rows++;

    /* XXX - this could definitely be refactored from here and mailbox.c */
    struct buf msg_buf = BUF_INITIALIZER;
    struct vparse_state vparser;
    struct vparse_entry *ventry = NULL;

    /* Load message containing the resource and parse vcard data */
    r = mailbox_map_record(crock->mailbox, &record, &msg_buf);
    if (r) return r;

    memset(&vparser, 0, sizeof(struct vparse_state));
    vparser.base = buf_cstring(&msg_buf) + record.header_size;
    r = vparse_parse(&vparser, 0);
    buf_free(&msg_buf);
    if (r) return r;
    if (!vparser.card || !vparser.card->objects) {
        vparse_free(&vparser);
        return r;
    }
    struct vparse_card *vcard = vparser.card->objects;

    json_t *obj = json_pack("{}");

    json_object_set_new(obj, "id", json_string(cdata->vcard_uid));

    json_object_set_new(obj, "x-addressbookId",
                        json_string(strrchr(cdata->dav.mailbox, '.')+1));

    json_t *contactids = json_pack("[]");
    json_t *otherids = json_pack("{}");

    _add_xhref(obj, cdata->dav.mailbox, cdata->dav.resource);

    for (ventry = vcard->properties; ventry; ventry = ventry->next) {
        const char *name = ventry->name;
        const char *propval = ventry->v.value;

        if (!name) continue;
        if (!propval) continue;

        if (!strcmp(name, "fn")) {
            json_object_set_new(obj, "name", json_string(propval));
        }

        else if (!strcmp(name, "x-addressbookserver-member")) {
            if (strncmp(propval, "urn:uuid:", 9)) continue;
            json_array_append_new(contactids, json_string(propval+9));
        }

        else if (!strcmp(name, "x-fm-otheraccount-member")) {
            if (strncmp(propval, "urn:uuid:", 9)) continue;
            struct vparse_param *param = vparse_get_param(ventry, "userid");
            if (!param) continue;
            json_t *object = json_object_get(otherids, param->value);
            if (!object) {
                object = json_array();
                json_object_set_new(otherids, param->value, object);
            }
            json_array_append_new(object, json_string(propval+9));
        }
    }
    json_object_set_new(obj, "contactIds", contactids);
    json_object_set_new(obj, "otherAccountContactIds", otherids);

    json_array_append_new(crock->array, obj);

    return 0;
}

static int jmap_contacts_get(struct jmap_req *req, carddav_cb_t *cb,
                             int kind, const char *resname)
{
    struct carddav_db *db = carddav_open_userid(req->userid);
    if (!db) return -1;

    char *mboxname = NULL;
    json_t *abookid = json_object_get(req->args, "x-addressbookId");
    if (abookid && json_string_value(abookid)) {
        /* XXX - invalid arguments */
        const char *addressbookId = json_string_value(abookid);
        mboxname = carddav_mboxname(req->userid, addressbookId);
    }

    struct cards_rock rock;
    int r = 0;

    r = carddav_create_defaultaddressbook(req->userid);
    if (r) goto done;

    rock.array = json_pack("[]");
    rock.props = NULL;
    rock.mailbox = NULL;

    json_t *properties = json_object_get(req->args, "properties");
    if (properties && json_array_size(properties)) {
        rock.props = xzmalloc(sizeof(struct hash_table));
        construct_hash_table(rock.props, json_array_size(properties), 0);
        int i;
        int size = json_array_size(properties);
        for (i = 0; i < size; i++) {
            const char *id = json_string_value(json_array_get(properties, i));
            if (id == NULL) continue;
            /* 1 == properties */
            hash_insert(id, (void *)1, rock.props);
        }
    }

    json_t *want = json_object_get(req->args, "ids");
    json_t *notFound = json_array();
    if (want) {
        int i;
        int size = json_array_size(want);
        for (i = 0; i < size; i++) {
            rock.rows = 0;
            const char *id = json_string_value(json_array_get(want, i));
            if (!id) continue;
            r = carddav_get_cards(db, mboxname, id, kind, cb, &rock);
            if (r || !rock.rows) {
                json_array_append_new(notFound, json_string(id));
            }
        }
    }
    else {
        rock.rows = 0;
        r = carddav_get_cards(db, mboxname, NULL, kind, cb, &rock);
    }
    if (rock.props) {
        free_hash_table(rock.props, NULL);
        free(rock.props);
    }
    if (r) goto done;

    json_t *toplevel = json_pack("{}");
    json_object_set_new(toplevel, "accountId", json_string(req->userid));
    json_object_set_new(toplevel, "state", jmap_getstate(MBTYPE_ADDRESSBOOK, req));
    json_object_set_new(toplevel, "list", rock.array);
    if (json_array_size(notFound)) {
        json_object_set_new(toplevel, "notFound", notFound);
    }
    else {
        json_decref(notFound);
        json_object_set_new(toplevel, "notFound", json_null());
    }

    json_t *item = json_pack("[]");
    json_array_append_new(item, json_string(resname));
    json_array_append_new(item, toplevel);
    json_array_append_new(item, json_string(req->tag));

    json_array_append_new(req->response, item);

  done:
    free(mboxname);
    mailbox_close(&rock.mailbox);
    carddav_close(db);
    return r;
}

static int getContactGroups(struct jmap_req *req)
{
    return jmap_contacts_get(req, &getgroups_cb, CARDDAV_KIND_GROUP, "contactGroups");
}

static const char *_json_object_get_string(const json_t *obj, const char *key)
{
    const json_t *jval = json_object_get(obj, key);
    if (!jval) return NULL;
    const char *val = json_string_value(jval);
    return val;
}

static const char *_json_array_get_string(const json_t *obj, size_t index)
{
    const json_t *jval = json_array_get(obj, index);
    if (!jval) return NULL;
    const char *val = json_string_value(jval);
    return val;
}

struct updates_rock {
    json_t *changed;
    json_t *removed;

    size_t seen_records;
    size_t max_records;

    struct mailbox *mailbox;
    short fetchmodseq;
    modseq_t highestmodseq;
};

static void strip_spurious_deletes(struct updates_rock *urock)
{
    /* if something is mentioned in both DELETEs and UPDATEs, it's probably
     * a move.  O(N*M) algorithm, but there are rarely many, and the alternative
     * of a hash will cost more */
    unsigned i, j;

    for (i = 0; i < json_array_size(urock->removed); i++) {
        const char *del = json_string_value(json_array_get(urock->removed, i));

        for (j = 0; j < json_array_size(urock->changed); j++) {
            const char *up =
                json_string_value(json_array_get(urock->changed, j));
            if (!strcmpsafe(del, up)) {
                json_array_remove(urock->removed, i--);
                break;
            }
        }
    }
}

static void updates_rock_update(struct updates_rock *rock,
                                struct dav_data dav,
                                const char *uid) {

    /* Count, but don't process items that exceed the maximum record count. */
    if (rock->max_records && ++(rock->seen_records) > rock->max_records) {
        return;
    }

    /* Report item as updated or removed. */
    if (dav.alive) {
        json_array_append_new(rock->changed, json_string(uid));
    } else {
        json_array_append_new(rock->removed, json_string(uid));
    }

    /* Fetch record to determine modseq. */
    if (rock->fetchmodseq) {
        struct index_record record;
        int r;

        if (!rock->mailbox || strcmp(rock->mailbox->name, dav.mailbox)) {
            mailbox_close(&rock->mailbox);
            r = mailbox_open_irl(dav.mailbox, &rock->mailbox);
            if (r) {
                syslog(LOG_INFO, "mailbox_open_irl(%s) failed: %s",
                        dav.mailbox, error_message(r));
                return;
            }
        }
        r = mailbox_find_index_record(rock->mailbox, dav.imap_uid, &record);
        if (r) {
            syslog(LOG_INFO, "mailbox_find_index_record(%s,%d) failed: %s",
                    rock->mailbox->name, dav.imap_uid, error_message(r));
            mailbox_close(&rock->mailbox);
            return;
        }
        if (record.modseq > rock->highestmodseq) {
            rock->highestmodseq = record.modseq;
        }
    }
}

static int getcontactupdates_cb(void *rock, struct carddav_data *cdata)
{
    struct updates_rock *urock = (struct updates_rock *) rock;
    updates_rock_update(urock, cdata->dav, cdata->vcard_uid);
    return 0;
}

static int geteventupdates_cb(void *rock, struct caldav_data *cdata)
{
    struct updates_rock *urock = (struct updates_rock *) rock;
    updates_rock_update(urock, cdata->dav, cdata->ical_uid);
    return 0;
}

static int getContactGroupUpdates(struct jmap_req *req)
{
    struct carddav_db *db = carddav_open_userid(req->userid);
    if (!db) return -1;
    struct buf buf = BUF_INITIALIZER;
    int r = -1;
    int pe; /* property parse error */
    modseq_t oldmodseq;
    int dofetch = 0;

    /* Parse and validate arguments. */
    json_t *invalid = json_pack("[]");

    json_int_t max_records = 0;
    pe = jmap_readprop(req->args, "maxChanges", 0 /*mandatory*/, invalid, "i", &max_records);
    if (pe > 0) {
        if (max_records <= 0) {
            json_array_append_new(invalid, json_string("maxChanges"));
        }
    }

    const char *since = NULL;
    pe = jmap_readprop(req->args, "sinceState", 1 /*mandatory*/, invalid, "s", &since);
    if (pe > 0) {
        oldmodseq = str2uint64(since);
        if (!oldmodseq) {
            json_array_append_new(invalid, json_string("sinceState"));
        }
    }

    jmap_readprop(req->args, "fetchRecords", 0 /*mandatory*/, invalid, "b", &dofetch);

    if (json_array_size(invalid)) {
        json_t *err = json_pack("{s:s, s:o}", "type", "invalidArguments", "arguments", invalid);
        json_array_append_new(req->response, json_pack("[s,o,s]", "error", err, req->tag));
        r = 0;
        goto done;
    }
    json_decref(invalid);

    /* Non-JMAP spec addressbookId argument */
    char *mboxname = NULL;
    json_t *abookid = json_object_get(req->args, "x-addressbookId");
    if (abookid && json_string_value(abookid)) {
        const char *addressbookId = json_string_value(abookid);
        mboxname = carddav_mboxname(req->userid, addressbookId);
    }

    r = carddav_create_defaultaddressbook(req->userid);
    if (r) goto done;

    /* Lookup updates. */
    struct updates_rock rock;
    memset(&rock, 0, sizeof(struct updates_rock));
    rock.changed = json_array();
    rock.removed = json_array();
    rock.max_records = max_records;
    rock.fetchmodseq = 1;

    r = carddav_get_updates(db, oldmodseq, mboxname, CARDDAV_KIND_GROUP,
                            &getcontactupdates_cb, &rock);
    mailbox_close(&rock.mailbox);
    if (r) goto done;

    strip_spurious_deletes(&rock);

    /* Determine new state. */
    modseq_t newstate;
    int more = rock.max_records ? rock.seen_records > rock.max_records : 0;
    if (more) {
        newstate = rock.highestmodseq;
    } else {
        newstate = req->counters.carddavmodseq;
    }

    json_t *contactGroupUpdates = json_pack("{}");
    buf_printf(&buf, "%llu", newstate);
    json_object_set_new(contactGroupUpdates, "newState", json_string(buf_cstring(&buf)));
    buf_reset(&buf);

    json_object_set_new(contactGroupUpdates, "accountId", json_string(req->userid));
    json_object_set_new(contactGroupUpdates, "oldState", json_string(since));
    json_object_set_new(contactGroupUpdates, "hasMoreUpdates", json_boolean(more));
    json_object_set(contactGroupUpdates, "changed", rock.changed);
    json_object_set(contactGroupUpdates, "removed", rock.removed);

    json_t *item = json_pack("[]");
    json_array_append_new(item, json_string("contactGroupUpdates"));
    json_array_append_new(item, contactGroupUpdates);
    json_array_append_new(item, json_string(req->tag));

    json_array_append_new(req->response, item);

    if (dofetch && json_array_size(rock.changed)) {
        struct jmap_req subreq = *req; // struct copy, woot
        subreq.args = json_pack("{}");
        json_object_set(subreq.args, "ids", rock.changed);
        if (abookid) {
            json_object_set(subreq.args, "x-addressbookId", abookid);
        }
        r = getContactGroups(&subreq);
        json_decref(subreq.args);
    }

    json_decref(rock.changed);
    json_decref(rock.removed);

  done:
    buf_free(&buf);
    carddav_close(db);
    return r;
}

static const char *_resolveid(struct jmap_req *req, const char *id)
{
    const char *newid = hash_lookup(id, req->idmap);
    if (newid) return newid;
    return id;
}

static int _add_group_entries(struct jmap_req *req,
                              struct vparse_card *card, json_t *members,
                              json_t *invalid)
{
    vparse_delete_entries(card, NULL, "X-ADDRESSBOOKSERVER-MEMBER");
    int r = 0;
    size_t index;
    struct buf buf = BUF_INITIALIZER;

    for (index = 0; index < json_array_size(members); index++) {
        const char *item = _json_array_get_string(members, index);
        if (!item) {
            buf_printf(&buf, "contactIds[%zu]", index);
            json_array_append_new(invalid, json_string(buf_cstring(&buf)));
            buf_reset(&buf);
            continue;
        }
        const char *uid = _resolveid(req, item);
        buf_setcstr(&buf, "urn:uuid:");
        buf_appendcstr(&buf, uid);
        vparse_add_entry(card, NULL,
                         "X-ADDRESSBOOKSERVER-MEMBER", buf_cstring(&buf));
        buf_reset(&buf);
    }

    buf_free(&buf);
    return r;
}

static int _add_othergroup_entries(struct jmap_req *req,
                                   struct vparse_card *card, json_t *members,
                                   json_t *invalid)
{
    vparse_delete_entries(card, NULL, "X-FM-OTHERACCOUNT-MEMBER");
    int r = 0;
    struct buf buf = BUF_INITIALIZER;
    const char *key;
    json_t *arg;
    json_object_foreach(members, key, arg) {
        unsigned i;
        for (i = 0; i < json_array_size(arg); i++) {
            const char *item = json_string_value(json_array_get(arg, i));
            if (!item) {
                buf_printf(&buf, "otherContactIds[%s]", key);
                json_array_append_new(invalid, json_string(buf_cstring(&buf)));
                buf_reset(&buf);
                continue;
            }
            const char *uid = _resolveid(req, item);
            buf_setcstr(&buf, "urn:uuid:");
            buf_appendcstr(&buf, uid);
            struct vparse_entry *entry =
                vparse_add_entry(card, NULL,
                                 "X-FM-OTHERACCOUNT-MEMBER", buf_cstring(&buf));
            vparse_add_param(entry, "userid", key);
            buf_reset(&buf);
        }
    }
    buf_free(&buf);
    return r;
}

static int setContactGroups(struct jmap_req *req)
{
    struct mailbox *mailbox = NULL;
    struct mailbox *newmailbox = NULL;
    struct carddav_db *db = carddav_open_userid(req->userid);
    if (!db) return -1;

    int r = 0;
    json_t *jcheckState = json_object_get(req->args, "ifInState");
    if (jcheckState && jmap_checkstate(jcheckState, MBTYPE_ADDRESSBOOK, req)) {
        json_t *item = json_pack("[s, {s:s}, s]",
                "error", "type", "stateMismatch", req->tag);
        json_array_append_new(req->response, item);
        goto done;
    }

    json_t *set = json_pack("{s:o,s:s}",
                            "oldState", jmap_getstate(MBTYPE_ADDRESSBOOK, req),
                            "accountId", req->userid);

    r = carddav_create_defaultaddressbook(req->userid);
    if (r) goto done;

    json_t *create = json_object_get(req->args, "create");
    if (create) {
        json_t *created = json_pack("{}");
        json_t *notCreated = json_pack("{}");
        json_t *record;

        const char *key;
        json_t *arg;
        json_object_foreach(create, key, arg) {
            char *uid = xstrdup(makeuuid());
            const char *name = NULL;
            json_t *invalid = json_pack("[]");

            jmap_readprop(arg, "name", 1, invalid, "s", &name);

            struct vparse_card *card = vparse_new_card("VCARD");
            vparse_add_entry(card, NULL, "VERSION", "3.0");
            vparse_add_entry(card, NULL, "FN", name);
            vparse_add_entry(card, NULL, "UID", uid);
            vparse_add_entry(card, NULL, "X-ADDRESSBOOKSERVER-KIND", "group");

            /* it's legal to create an empty group */
            json_t *members = json_object_get(arg, "contactIds");
            if (members) {
                _add_group_entries(req, card, members, invalid);
            }

            /* it's legal to create an empty group */
            json_t *others = json_object_get(arg, "otherAccountContactIds");
            if (others) {
                _add_othergroup_entries(req, card, others, invalid);
            }

            if (json_array_size(invalid)) {
                json_t *err = json_pack("{s:s, s:o}",
                        "type", "invalidProperties", "properties", invalid);
                json_object_set_new(notCreated, key, err);
                vparse_free_card(card);
                free(uid);
                continue;
            }
            json_decref(invalid);

            const char *addressbookId = "Default";
            json_t *abookid = json_object_get(arg, "x-addressbookId");
            if (abookid && json_string_value(abookid)) {
                /* XXX - invalid arguments */
                addressbookId = json_string_value(abookid);
            }
            char *mboxname = mboxname_abook(req->userid, addressbookId);
            json_object_del(arg, "x-addressbookId");
            addressbookId = NULL;

            /* we need to create and append a record */
            if (!mailbox || strcmp(mailbox->name, mboxname)) {
                mailbox_close(&mailbox);
                r = mailbox_open_iwl(mboxname, &mailbox);
            }

            syslog(LOG_NOTICE, "jmap: create group %s/%s/%s (%s)",
                   req->userid, mboxname, uid, name);
            free(mboxname);

            if (!r) r = carddav_store(mailbox, card, NULL, NULL, NULL,
                                      req->userid, req->authstate, ignorequota);
            vparse_free_card(card);

            if (r) {
                /* these are real "should never happen" errors */
                free(uid);
                goto done;
            }

            record = json_pack("{s:s}", "id", uid);
            json_object_set_new(created, key, record);

            /* hash_insert takes ownership of uid here, skanky I know */
            hash_insert(key, uid, req->idmap);
        }

        if (json_object_size(created))
            json_object_set(set, "created", created);
        json_decref(created);
        if (json_object_size(notCreated))
            json_object_set(set, "notCreated", notCreated);
        json_decref(notCreated);
    }

    json_t *update = json_object_get(req->args, "update");
    if (update) {
        json_t *updated = json_pack("[]");
        json_t *notUpdated = json_pack("{}");

        const char *uid;
        json_t *arg;
        json_object_foreach(update, uid, arg) {
            struct carddav_data *cdata = NULL;
            r = carddav_lookup_uid(db, uid, &cdata);
            uint32_t olduid;
            char *resource = NULL;

            /* is it a valid group? */
            if (r || !cdata || !cdata->dav.imap_uid || !cdata->dav.resource
                  || cdata->kind != CARDDAV_KIND_GROUP) {
                r = 0;
                json_t *err = json_pack("{s:s}", "type", "notFound");
                json_object_set_new(notUpdated, uid, err);
                continue;
            }
            olduid = cdata->dav.imap_uid;
            resource = xstrdup(cdata->dav.resource);

            if (!mailbox || strcmp(mailbox->name, cdata->dav.mailbox)) {
                mailbox_close(&mailbox);
                r = mailbox_open_iwl(cdata->dav.mailbox, &mailbox);
                if (r) {
                    syslog(LOG_ERR, "IOERROR: failed to open %s",
                           cdata->dav.mailbox);
                    goto done;
                }
            }

            json_t *abookid = json_object_get(arg, "x-addressbookId");
            if (abookid && json_string_value(abookid)) {
                const char *mboxname =
                    mboxname_abook(req->userid, json_string_value(abookid));
                if (strcmp(mboxname, cdata->dav.mailbox)) {
                    /* move */
                    r = mailbox_open_iwl(mboxname, &newmailbox);
                    if (r) {
                        syslog(LOG_ERR, "IOERROR: failed to open %s", mboxname);
                        goto done;
                    }
                }
                json_object_del(arg, "x-addressbookId");
            }

            /* XXX - this could definitely be refactored from here and mailbox.c */
            struct buf msg_buf = BUF_INITIALIZER;
            struct vparse_state vparser;
            struct index_record record;

            r = mailbox_find_index_record(mailbox,
                                          cdata->dav.imap_uid, &record);
            if (r) goto done;

            /* Load message containing the resource and parse vcard data */
            r = mailbox_map_record(mailbox, &record, &msg_buf);
            if (r) goto done;

            memset(&vparser, 0, sizeof(struct vparse_state));
            vparser.base = buf_cstring(&msg_buf) + record.header_size;
            vparse_set_multival(&vparser, "adr");
            vparse_set_multival(&vparser, "org");
            vparse_set_multival(&vparser, "n");
            r = vparse_parse(&vparser, 0);
            buf_free(&msg_buf);
            if (r || !vparser.card || !vparser.card->objects) {
                json_t *err = json_pack("{s:s}", "type", "parseError");
                json_object_set_new(notUpdated, uid, err);
                vparse_free(&vparser);
                mailbox_close(&newmailbox);
                continue;
            }
            struct vparse_card *card = vparser.card->objects;

            json_t *namep = json_object_get(arg, "name");
            if (namep) {
                const char *name = json_string_value(namep);
                if (!name) {
                    json_t *err = json_pack("{s:s}",
                                            "type", "invalidArguments");
                    json_object_set_new(notUpdated, uid, err);
                    vparse_free(&vparser);
                    mailbox_close(&newmailbox);
                    continue;
                }
                struct vparse_entry *entry = vparse_get_entry(card, NULL, "FN");
                if (entry) {
                    free(entry->v.value);
                    entry->v.value = xstrdup(name);
                }
                else {
                    vparse_add_entry(card, NULL, "FN", name);
                }
            }

            json_t *invalid = json_pack("[]");
            json_t *members = json_object_get(arg, "contactIds");
            if (members) {
                _add_group_entries(req, card, members, invalid);
            }

            json_t *others = json_object_get(arg, "otherAccountContactIds");
            if (others) {
                _add_othergroup_entries(req, card, others, invalid);
            }
            if (json_array_size(invalid)) {
                json_t *err = json_pack("{s:s, s:o}",
                        "type", "invalidProperties", "properties", invalid);
                json_object_set_new(notUpdated, uid, err);
                vparse_free(&vparser);
                mailbox_close(&newmailbox);
                continue;
            }
            json_decref(invalid);

            syslog(LOG_NOTICE, "jmap: update group %s/%s",
                   req->userid, resource);

            r = carddav_store(newmailbox ? newmailbox : mailbox, card, resource,
                              NULL, NULL, req->userid, req->authstate, ignorequota);
            if (!r)
                r = carddav_remove(mailbox, olduid, /*isreplace*/!newmailbox);
            mailbox_close(&newmailbox);

            vparse_free(&vparser);
            free(resource);
            if (r) goto done;

            json_array_append_new(updated, json_string(uid));
        }

        if (json_array_size(updated))
            json_object_set(set, "updated", updated);
        json_decref(updated);
        if (json_object_size(notUpdated))
            json_object_set(set, "notUpdated", notUpdated);
        json_decref(notUpdated);
    }

    json_t *destroy = json_object_get(req->args, "destroy");
    if (destroy) {
        json_t *destroyed = json_pack("[]");
        json_t *notDestroyed = json_pack("{}");

        size_t index;
        for (index = 0; index < json_array_size(destroy); index++) {
            const char *uid = _json_array_get_string(destroy, index);
            if (!uid) {
                json_t *err = json_pack("{s:s}", "type", "invalidArguments");
                json_object_set_new(notDestroyed, uid, err);
                continue;
            }
            struct carddav_data *cdata = NULL;
            uint32_t olduid;
            r = carddav_lookup_uid(db, uid, &cdata);

            /* is it a valid group? */
            if (r || !cdata ||
                !cdata->dav.imap_uid || cdata->kind != CARDDAV_KIND_GROUP) {
                r = 0;
                json_t *err = json_pack("{s:s}", "type", "notFound");
                json_object_set_new(notDestroyed, uid, err);
                continue;
            }
            olduid = cdata->dav.imap_uid;

            if (!mailbox || strcmp(mailbox->name, cdata->dav.mailbox)) {
                mailbox_close(&mailbox);
                r = mailbox_open_iwl(cdata->dav.mailbox, &mailbox);
                if (r) goto done;
            }

            /* XXX - alive check */

            syslog(LOG_NOTICE, "jmap: destroy group %s (%s)", req->userid, uid);
            r = carddav_remove(mailbox, olduid, /*isreplace*/0);
            if (r) {
                syslog(LOG_ERR,
                       "IOERROR: setContactGroups remove failed for %s %u",
                       mailbox->name, cdata->dav.imap_uid);
                goto done;
            }

            json_array_append_new(destroyed, json_string(uid));
        }

        if (json_array_size(destroyed))
            json_object_set(set, "destroyed", destroyed);
        json_decref(destroyed);
        if (json_object_size(notDestroyed))
            json_object_set(set, "notDestroyed", notDestroyed);
        json_decref(notDestroyed);
    }

    /* force modseq to stable */
    if (mailbox) mailbox_unlock_index(mailbox, NULL);

    if (json_object_get(set, "created") ||
        json_object_get(set, "updated") ||
        json_object_get(set, "destroyed")) {

        r = jmap_bumpstate(MBTYPE_ADDRESSBOOK, req);
        if (r) goto done;
    }
    json_object_set_new(set, "newState", jmap_getstate(MBTYPE_ADDRESSBOOK, req));

    json_t *item = json_pack("[]");
    json_array_append_new(item, json_string("contactGroupsSet"));
    json_array_append_new(item, set);
    json_array_append_new(item, json_string(req->tag));

    json_array_append_new(req->response, item);

done:
    mailbox_close(&newmailbox);
    mailbox_close(&mailbox);

    carddav_close(db);
    return r;
}

static int _wantprop(hash_table *props, const char *name)
{
    if (!props) return 1;
    if (hash_lookup(name, props)) return 1;
    return 0;
}

/* convert YYYY-MM-DD to separate y,m,d */
static int _parse_date(const char *date, unsigned *y, unsigned *m, unsigned *d)
{
    /* there isn't a convenient libc function that will let us convert parts of
     * a string to integer and only take digit characters, so we just pull it
     * apart ourselves */

    /* format check. no need to strlen() beforehand, it will fall out of this */
    if (date[0] < '0' || date[0] > '9' ||
        date[1] < '0' || date[1] > '9' ||
        date[2] < '0' || date[2] > '9' ||
        date[3] < '0' || date[3] > '9' ||
        date[4] != '-' ||
        date[5] < '0' || date[5] > '9' ||
        date[6] < '0' || date[6] > '9' ||
        date[7] != '-' ||
        date[8] < '0' || date[8] > '9' ||
        date[9] < '0' || date[9] > '9' ||
        date[10] != '\0')

        return -1;

    /* convert to integer. ascii digits are 0x30-0x37, so we can take bottom
     * four bits and multiply */
    *y =
        (date[0] & 0xf) * 1000 +
        (date[1] & 0xf) * 100 +
        (date[2] & 0xf) * 10 +
        (date[3] & 0xf);

    *m =
        (date[5] & 0xf) * 10 +
        (date[6] & 0xf);

    *d =
        (date[8] & 0xf) * 10 +
        (date[9] & 0xf);

    return 0;
}

static void _date_to_jmap(struct vparse_entry *entry, struct buf *buf)
{
    if (!entry)
        goto no_date;

    unsigned y, m, d;
    if (_parse_date(entry->v.value, &y, &m, &d))
        goto no_date;

    if (y < 1604 || m > 12 || d > 31)
        goto no_date;

    const struct vparse_param *param;
    for (param = entry->params; param; param = param->next) {
        if (!strcasecmp(param->name, "x-apple-omit-year"))
            /* XXX compare value with actual year? */
            y = 0;
        if (!strcasecmp(param->name, "x-fm-no-month"))
            m = 0;
        if (!strcasecmp(param->name, "x-fm-no-day"))
            d = 0;
    }

    /* sigh, magic year 1604 has been seen without X-APPLE-OMIT-YEAR, making
     * me wonder what the bloody point is */
    if (y == 1604)
        y = 0;

    buf_reset(buf);
    buf_printf(buf, "%04d-%02d-%02d", y, m, d);
    return;

no_date:
    buf_setcstr(buf, "0000-00-00");
}

static const char *_servicetype(const char *type)
{
    /* add new services here */
    if (!strcasecmp(type, "aim")) return "AIM";
    if (!strcasecmp(type, "facebook")) return "Facebook";
    if (!strcasecmp(type, "flickr")) return "Flickr";
    if (!strcasecmp(type, "gadugadu")) return "GaduGadu";
    if (!strcasecmp(type, "github")) return "GitHub";
    if (!strcasecmp(type, "googletalk")) return "GoogleTalk";
    if (!strcasecmp(type, "icq")) return "ICQ";
    if (!strcasecmp(type, "jabber")) return "Jabber";
    if (!strcasecmp(type, "linkedin")) return "LinkedIn";
    if (!strcasecmp(type, "msn")) return "MSN";
    if (!strcasecmp(type, "myspace")) return "MySpace";
    if (!strcasecmp(type, "qq")) return "QQ";
    if (!strcasecmp(type, "skype")) return "Skype";
    if (!strcasecmp(type, "twitter")) return "Twitter";
    if (!strcasecmp(type, "yahoo")) return "Yahoo";

    syslog(LOG_NOTICE, "unknown service type %s", type);
    return type;
}

/* Convert the VCARD card, contained in record and cdata and mailbox 
 * mboxname. If props is not NULL, only convert properties in props. */
static json_t *jmap_contact_from_vcard(struct vparse_card *card,
                                       struct carddav_data *cdata,
                                       struct index_record *record,
                                       hash_table *props,
                                       const char *mboxname)
{
    strarray_t *empty = NULL;
    json_t *obj = json_pack("{}");
    struct buf buf = BUF_INITIALIZER;

    json_object_set_new(obj, "id", json_string(cdata->vcard_uid));

    json_object_set_new(obj, "x-addressbookId",
                        json_string(strrchr(cdata->dav.mailbox, '.')+1));

    if (_wantprop(props, "isFlagged")) {
        json_object_set_new(obj, "isFlagged",
                            record->system_flags & FLAG_FLAGGED ? json_true() :
                            json_false());
    }

    if (_wantprop(props, "x-href")) {
        _add_xhref(obj, cdata->dav.mailbox, cdata->dav.resource);
    }

    if (_wantprop(props, "x-importance")) {
        double val = 0;
        const char *ns = DAV_ANNOT_NS "<" XML_NS_CYRUS ">importance";

        buf_reset(&buf);
        annotatemore_msg_lookup(mboxname, record->uid,
                                ns, "", &buf);
        if (buf.len)
            val = strtod(buf_cstring(&buf), NULL);

        json_object_set_new(obj, "x-importance", json_real(val));
    }

    const strarray_t *n = vparse_multival(card, "n");
    const strarray_t *org = vparse_multival(card, "org");
    if (!n) n = empty ? empty : (empty = strarray_new());
    if (!org) org = empty ? empty : (empty = strarray_new());

    /* name fields: Family; Given; Middle; Prefix; Suffix. */

    if (_wantprop(props, "lastName")) {
        const char *family = strarray_safenth(n, 0);
        json_object_set_new(obj, "lastName", json_string(family));
    }

    if (_wantprop(props, "firstName")) {
        const char *given = strarray_safenth(n, 1);
        const char *middle = strarray_safenth(n, 2);
        buf_setcstr(&buf, given);
        if (*middle) {
            buf_putc(&buf, ' ');
            buf_appendcstr(&buf, middle);
        }
        json_object_set_new(obj, "firstName", json_string(buf_cstring(&buf)));
    }
    if (_wantprop(props, "prefix")) {
        const char *prefix = strarray_safenth(n, 3);
        json_object_set_new(obj, "prefix",
                            json_string(prefix)); /* just prefix */
    }
    if (_wantprop(props, "suffix")) {
        const char *suffix = strarray_safenth(n, 4);
        json_object_set_new(obj, "suffix",
                            json_string(suffix)); /* just suffix */
    }

    /* org fields */
    if (_wantprop(props, "company"))
        json_object_set_new(obj, "company",
                            json_string(strarray_safenth(org, 0)));
    if (_wantprop(props, "department"))
        json_object_set_new(obj, "department",
                            json_string(strarray_safenth(org, 1)));
    if (_wantprop(props, "jobTitle")) {
        /* we used to store jobTitle in ORG[2] instead of TITLE, which confused
         * CardDAV clients. that's fixed, but there's now lots of cards with it
         * stored in the wrong place, so check both */
        const char *item = vparse_stringval(card, "title");
        if (!item)
            item = strarray_safenth(org, 2);
        json_object_set_new(obj, "jobTitle", json_string(item));
    }

    /* address - we need to open code this, because it's repeated */
    if (_wantprop(props, "addresses")) {
        json_t *adr = json_array();

        struct vparse_entry *entry;
        for (entry = card->properties; entry; entry = entry->next) {
            if (strcasecmp(entry->name, "adr")) continue;
            json_t *item = json_pack("{}");

            /* XXX - type and label */
            const strarray_t *a = entry->v.values;

            const struct vparse_param *param;
            const char *type = "other";
            const char *label = NULL;
            for (param = entry->params; param; param = param->next) {
                if (!strcasecmp(param->name, "type")) {
                    if (!strcasecmp(param->value, "home")) {
                        type = "home";
                    }
                    else if (!strcasecmp(param->value, "work")) {
                        type = "work";
                    }
                    else if (!strcasecmp(param->value, "billing")) {
                        type = "billing";
                    }
                    else if (!strcasecmp(param->value, "postal")) {
                        type = "postal";
                    }
                }
                else if (!strcasecmp(param->name, "label")) {
                    label = param->value;
                }
            }
            json_object_set_new(item, "type", json_string(type));
            if (label) json_object_set_new(item, "label", json_string(label));

            const char *pobox = strarray_safenth(a, 0);
            const char *extended = strarray_safenth(a, 1);
            const char *street = strarray_safenth(a, 2);
            buf_reset(&buf);
            if (*pobox) {
                buf_appendcstr(&buf, pobox);
                if (extended || street) buf_putc(&buf, '\n');
            }
            if (*extended) {
                buf_appendcstr(&buf, extended);
                if (street) buf_putc(&buf, '\n');
            }
            if (*street) {
                buf_appendcstr(&buf, street);
            }

            json_object_set_new(item, "street",
                                json_string(buf_cstring(&buf)));
            json_object_set_new(item, "locality",
                                json_string(strarray_safenth(a, 3)));
            json_object_set_new(item, "region",
                                json_string(strarray_safenth(a, 4)));
            json_object_set_new(item, "postcode",
                                json_string(strarray_safenth(a, 5)));
            json_object_set_new(item, "country",
                                json_string(strarray_safenth(a, 6)));

            json_array_append_new(adr, item);
        }

        json_object_set_new(obj, "addresses", adr);
    }

    /* address - we need to open code this, because it's repeated */
    if (_wantprop(props, "emails")) {
        json_t *emails = json_array();

        struct vparse_entry *entry;
        int defaultIndex = -1;
        int i = 0;
        for (entry = card->properties; entry; entry = entry->next) {
            if (strcasecmp(entry->name, "email")) continue;
            json_t *item = json_pack("{}");
            const struct vparse_param *param;
            const char *type = "other";
            const char *label = NULL;
            for (param = entry->params; param; param = param->next) {
                if (!strcasecmp(param->name, "type")) {
                    if (!strcasecmp(param->value, "home")) {
                        type = "personal";
                    }
                    else if (!strcasecmp(param->value, "work")) {
                        type = "work";
                    }
                    else if (!strcasecmp(param->value, "pref")) {
                        if (defaultIndex < 0)
                            defaultIndex = i;
                    }
                }
                else if (!strcasecmp(param->name, "label")) {
                    label = param->value;
                }
            }
            json_object_set_new(item, "type", json_string(type));
            if (label) json_object_set_new(item, "label", json_string(label));

            json_object_set_new(item, "value", json_string(entry->v.value));

            json_array_append_new(emails, item);
            i++;
        }

        if (defaultIndex < 0)
            defaultIndex = 0;
        int size = json_array_size(emails);
        for (i = 0; i < size; i++) {
            json_t *item = json_array_get(emails, i);
            json_object_set_new(item, "isDefault",
                                i == defaultIndex ? json_true() : json_false());
        }

        json_object_set_new(obj, "emails", emails);
    }

    /* address - we need to open code this, because it's repeated */
    if (_wantprop(props, "phones")) {
        json_t *phones = json_array();

        struct vparse_entry *entry;
        for (entry = card->properties; entry; entry = entry->next) {
            if (strcasecmp(entry->name, "tel")) continue;
            json_t *item = json_pack("{}");
            const struct vparse_param *param;
            const char *type = "other";
            const char *label = NULL;
            for (param = entry->params; param; param = param->next) {
                if (!strcasecmp(param->name, "type")) {
                    if (!strcasecmp(param->value, "home")) {
                        type = "home";
                    }
                    else if (!strcasecmp(param->value, "work")) {
                        type = "work";
                    }
                    else if (!strcasecmp(param->value, "cell")) {
                        type = "mobile";
                    }
                    else if (!strcasecmp(param->value, "mobile")) {
                        type = "mobile";
                    }
                    else if (!strcasecmp(param->value, "fax")) {
                        type = "fax";
                    }
                    else if (!strcasecmp(param->value, "pager")) {
                        type = "pager";
                    }
                }
                else if (!strcasecmp(param->name, "label")) {
                    label = param->value;
                }
            }
            json_object_set_new(item, "type", json_string(type));
            if (label) json_object_set_new(item, "label", json_string(label));

            json_object_set_new(item, "value", json_string(entry->v.value));

            json_array_append_new(phones, item);
        }

        json_object_set_new(obj, "phones", phones);
    }

    /* address - we need to open code this, because it's repeated */
    if (_wantprop(props, "online")) {
        json_t *online = json_array();

        struct vparse_entry *entry;
        for (entry = card->properties; entry; entry = entry->next) {
            if (!strcasecmp(entry->name, "url")) {
                json_t *item = json_pack("{}");
                const struct vparse_param *param;
                const char *label = NULL;
                for (param = entry->params; param; param = param->next) {
                    if (!strcasecmp(param->name, "label")) {
                        label = param->value;
                    }
                }
                json_object_set_new(item, "type", json_string("uri"));
                if (label) json_object_set_new(item, "label", json_string(label));
                json_object_set_new(item, "value", json_string(entry->v.value));
                json_array_append_new(online, item);
            }
            if (!strcasecmp(entry->name, "impp")) {
                json_t *item = json_pack("{}");
                const struct vparse_param *param;
                const char *label = NULL;
                for (param = entry->params; param; param = param->next) {
                    if (!strcasecmp(param->name, "x-service-type")) {
                        label = _servicetype(param->value);
                    }
                }
                json_object_set_new(item, "type", json_string("username"));
                if (label) json_object_set_new(item, "label", json_string(label));
                json_object_set_new(item, "value", json_string(entry->v.value));
                json_array_append_new(online, item);
            }
            if (!strcasecmp(entry->name, "x-social-profile")) {
                json_t *item = json_pack("{}");
                const struct vparse_param *param;
                const char *label = NULL;
                const char *value = NULL;
                for (param = entry->params; param; param = param->next) {
                    if (!strcasecmp(param->name, "type")) {
                        label = _servicetype(param->value);
                    }
                    if (!strcasecmp(param->name, "x-user")) {
                        value = param->value;
                    }
                }
                json_object_set_new(item, "type", json_string("username"));
                if (label) json_object_set_new(item, "label", json_string(label));
                json_object_set_new(item, "value",
                                    json_string(value ? value : entry->v.value));
                json_array_append_new(online, item);
            }
            if (!strcasecmp(entry->name, "x-fm-online-other")) {
                json_t *item = json_pack("{}");
                const struct vparse_param *param;
                const char *label = NULL;
                for (param = entry->params; param; param = param->next) {
                    if (!strcasecmp(param->name, "label")) {
                        label = param->value;
                    }
                }
                json_object_set_new(item, "type", json_string("other"));
                if (label) json_object_set_new(item, "label", json_string(label));
                json_object_set_new(item, "value", json_string(entry->v.value));
                json_array_append_new(online, item);
            }
        }

        json_object_set_new(obj, "online", online);
    }

    if (_wantprop(props, "nickname")) {
        const char *item = vparse_stringval(card, "nickname");
        json_object_set_new(obj, "nickname", json_string(item ? item : ""));
    }

    if (_wantprop(props, "anniversary")) {
        struct vparse_entry *entry = vparse_get_entry(card, NULL, "anniversary");
        _date_to_jmap(entry, &buf);
        json_object_set_new(obj, "anniversary", json_string(buf_cstring(&buf)));
    }

    if (_wantprop(props, "birthday")) {
        struct vparse_entry *entry = vparse_get_entry(card, NULL, "bday");
        _date_to_jmap(entry, &buf);
        json_object_set_new(obj, "birthday", json_string(buf_cstring(&buf)));
    }

    if (_wantprop(props, "notes")) {
        const char *item = vparse_stringval(card, "note");
        json_object_set_new(obj, "notes", json_string(item ? item : ""));
    }

    if (_wantprop(props, "x-hasPhoto")) {
        const char *item = vparse_stringval(card, "photo");
        json_object_set_new(obj, "x-hasPhoto",
                            item ? json_true() : json_false());
    }

    /* XXX - other fields */

    buf_free(&buf);
    if (empty) strarray_free(empty);
    return obj;
}

static int getcontacts_cb(void *rock, struct carddav_data *cdata)
{
    struct cards_rock *crock = (struct cards_rock *) rock;
    struct index_record record;
    int r = 0;

    if (!crock->mailbox || strcmp(crock->mailbox->name, cdata->dav.mailbox)) {
        mailbox_close(&crock->mailbox);
        r = mailbox_open_irl(cdata->dav.mailbox, &crock->mailbox);
        if (r) return r;
    }

    r = mailbox_find_index_record(crock->mailbox, cdata->dav.imap_uid, &record);
    if (r) return r;

    crock->rows++;

    /* XXX - this could definitely be refactored from here and mailbox.c */
    struct buf msg_buf = BUF_INITIALIZER;
    struct vparse_state vparser;

    /* Load message containing the resource and parse vcard data */
    r = mailbox_map_record(crock->mailbox, &record, &msg_buf);
    if (r) return r;

    memset(&vparser, 0, sizeof(struct vparse_state));
    vparser.base = buf_cstring(&msg_buf) + record.header_size;
    vparse_set_multival(&vparser, "adr");
    vparse_set_multival(&vparser, "org");
    vparse_set_multival(&vparser, "n");
    r = vparse_parse(&vparser, 0);
    buf_free(&msg_buf);
    if (r || !vparser.card || !vparser.card->objects) {
        vparse_free(&vparser);
        return r;
    }
    struct vparse_card *card = vparser.card->objects;

    /* Convert the VCARD to a JMAP contact. */
    json_t *obj = jmap_contact_from_vcard(card, cdata, &record,
                                          crock->props, crock->mailbox->name);
    json_array_append_new(crock->array, obj);

    vparse_free(&vparser);

    return 0;
}

static int getContacts(struct jmap_req *req)
{
    return jmap_contacts_get(req, &getcontacts_cb, CARDDAV_KIND_CONTACT, "contacts");
}

static int getContactUpdates(struct jmap_req *req)
{
    struct carddav_db *db = carddav_open_userid(req->userid);
    if (!db) return -1;
    struct buf buf = BUF_INITIALIZER;
    int r = -1;
    json_t *invalid = NULL; /* invalid property array */
    int pe; /* property parse error */

    /* Parse and validate arguments. */
    invalid = json_pack("[]");

    /* XXX Might want to use jmap_readprop for all properties. */
    json_int_t max_records = 0;
    pe = jmap_readprop(req->args, "maxChanges", 0 /*mandatory*/, invalid, "i", &max_records);
    if (pe > 0) {
        if (max_records <= 0) {
            json_array_append_new(invalid, json_string("maxChanges"));
        }
    }

    if (json_array_size(invalid)) {
        json_t *err = json_pack("{s:s, s:o}", "type", "invalidArguments", "arguments", invalid);
        json_array_append_new(req->response, json_pack("[s,o,s]", "error", err, req->tag));
        r = 0;
        goto done;
    }
    json_decref(invalid);

    const char *since = _json_object_get_string(req->args, "sinceState");
    if (!since) goto done;
    modseq_t oldmodseq = str2uint64(since);

    char *mboxname = NULL;
    json_t *abookid = json_object_get(req->args, "x-addressbookId");
    if (abookid && json_string_value(abookid)) {
        /* XXX - invalid arguments */
        const char *addressbookId = json_string_value(abookid);
        mboxname = carddav_mboxname(req->userid, addressbookId);
    }

    r = carddav_create_defaultaddressbook(req->userid);
    if (r) goto done;

    /* Lookup updates. */
    struct updates_rock rock;
    memset(&rock, 0, sizeof(struct updates_rock));
    rock.changed = json_array();
    rock.removed = json_array();
    rock.fetchmodseq = 1;
    rock.max_records = max_records;

    r = carddav_get_updates(db, oldmodseq, mboxname, CARDDAV_KIND_CONTACT,
                            &getcontactupdates_cb, &rock);
    mailbox_close(&rock.mailbox);
    if (r) goto done;

    strip_spurious_deletes(&rock);

    /* Determine new state. */
    modseq_t newstate;
    int more = rock.max_records ? rock.seen_records > rock.max_records : 0;
    if (more) {
        newstate = rock.highestmodseq;
    } else {
        newstate = req->counters.carddavmodseq;
    }

    json_t *contactUpdates = json_pack("{}");
    buf_printf(&buf, "%llu", newstate);
    json_object_set_new(contactUpdates, "newState", json_string(buf_cstring(&buf)));
    buf_reset(&buf);
    json_object_set_new(contactUpdates, "accountId", json_string(req->userid));
    json_object_set_new(contactUpdates, "oldState", json_string(since));
    json_object_set_new(contactUpdates, "hasMoreUpdates", json_boolean(more));
    json_object_set(contactUpdates, "changed", rock.changed);
    json_object_set(contactUpdates, "removed", rock.removed);

    json_t *item = json_pack("[]");
    json_array_append_new(item, json_string("contactUpdates"));
    json_array_append_new(item, contactUpdates);
    json_array_append_new(item, json_string(req->tag));

    json_array_append_new(req->response, item);

    json_t *dofetch = json_object_get(req->args, "fetchContacts");
    json_t *doprops = json_object_get(req->args, "fetchContactProperties");
    if (dofetch && json_is_true(dofetch) && json_array_size(rock.changed)) {
        struct jmap_req subreq = *req;
        subreq.args = json_pack("{}");
        json_object_set(subreq.args, "ids", rock.changed);
        if (doprops) json_object_set(subreq.args, "properties", doprops);
        if (abookid) {
            json_object_set(subreq.args, "x-addressbookId", abookid);
        }
        r = getContacts(&subreq);
        json_decref(subreq.args);
    }

    json_decref(rock.changed);
    json_decref(rock.removed);

  done:
    carddav_close(db);
    buf_free(&buf);
    return r;
}

typedef struct contact_filter {
    hash_table *inContactGroup;
    json_t *isFlagged;
    const char *text;
    const char *prefix;
    const char *firstName;
    const char *lastName;
    const char *suffix;
    const char *nickname;
    const char *company;
    const char *department;
    const char *jobTitle;
    const char *email;
    const char *phone;
    const char *online;
    const char *address;
    const char *notes;
} contact_filter;

typedef struct contact_filter_rock {
    struct carddav_db *carddavdb;
    struct carddav_data *cdata;
    json_t *contact;
} contact_filter_rock;

/* Match the contact in rock against filter. */
static int contact_filter_match(void *vf, void *rock)
{
    contact_filter *f = (contact_filter *) vf;
    contact_filter_rock *cfrock = (contact_filter_rock*) rock;
    json_t *contact = cfrock->contact;
    struct carddav_data *cdata = cfrock->cdata;
    struct carddav_db *db = cfrock->carddavdb;

    /* isFlagged */
    if (f->isFlagged && f->isFlagged != json_null()) {
        json_t *isFlagged = json_object_get(contact, "isFlagged");
        if (f->isFlagged != isFlagged) {
            return 0;
        }
    }
    /* text */
    if (f->text && !jmap_match_jsonprop(contact, NULL, f->text)) {
        return 0;
    }
    /*  prefix */
    if (f->prefix && !jmap_match_jsonprop(contact, "prefix", f->prefix)) {
        return 0;
    }
    /* firstName */
    if (f->firstName && !jmap_match_jsonprop(contact, "firstName", f->firstName)) {
        return 0;
    }
    /* lastName */
    if (f->lastName && !jmap_match_jsonprop(contact, "lastName", f->lastName)) {
        return 0;
    }
    /*  suffix */
    if (f->suffix && !jmap_match_jsonprop(contact, "suffix", f->suffix)) {
        return 0;
    }
    /*  nickname */
    if (f->nickname && !jmap_match_jsonprop(contact, "nickname", f->nickname)) {
        return 0;
    }
    /*  company */
    if (f->company && !jmap_match_jsonprop(contact, "company", f->company)) {
        return 0;
    }
    /*  department */
    if (f->department && !jmap_match_jsonprop(contact, "department", f->department)) {
        return 0;
    }
    /*  jobTitle */
    if (f->jobTitle && !jmap_match_jsonprop(contact, "jobTitle", f->jobTitle)) {
        return 0;
    }
    /* email */
    if (f->email && json_object_get(contact, "emails")) {
        size_t i;
        json_t *email;
        int m = 0;
        json_array_foreach(json_object_get(contact, "emails"), i, email) {
            m = jmap_match_jsonprop(email, NULL, f->email);
            if (m) break;
        }
        if (!m) return 0;
    }
    /*  phone */
    if (f->phone && json_object_get(contact, "phones")) {
        size_t i;
        json_t *phone;
        int m = 0;
        json_array_foreach(json_object_get(contact, "phones"), i, phone) {
            m = jmap_match_jsonprop(phone, NULL, f->phone);
            if (m) break;
        }
        if (!m) return 0;
    }
    /*  online */
    if (f->online && json_object_get(contact, "online")) {
        size_t i;
        json_t *online;
        int m = 0;
        json_array_foreach(json_object_get(contact, "online"), i, online) {
            m = jmap_match_jsonprop(online, NULL, f->online);
            if (m) break;
        }
        if (!m) return 0;
    }
    /* address */
    if (f->address && json_object_get(contact, "addresses")) {
        size_t i;
        json_t *address;
        int m = 0;
        json_array_foreach(json_object_get(contact, "addresses"), i, address) {
            m = jmap_match_jsonprop(address, NULL, f->address);
            if (m) break;
        }
        if (!m) return 0;
    }
    /*  notes */
    if (f->notes && !jmap_match_jsonprop(contact, "notes", f->notes)) {
        return 0;
    }
    /* inContactGroup */
    if (f->inContactGroup) {
        /* XXX Calling carddav_db for every contact isn't really efficient. If
         * this turns out to be a performance issue, the carddav_db API might
         * support contacts by group ids. */
        strarray_t *gids = carddav_getuid_groups(db, cdata->vcard_uid);
        if (!gids) {
            syslog(LOG_INFO, "carddav_getuid_groups(%s) returned NULL group array",
                    cdata->vcard_uid);
            return 0;
        }
        int i, m = 0;
        for (i = 0; i < gids->count; i++) {
            if (hash_lookup(strarray_nth(gids, i), f->inContactGroup)) {
                m = 1;
                break;
            }
        }
        strarray_free(gids);
        if (!m) return 0;
    }

    /* All matched. */
    return 1;
}

/* Free the memory allocated by this contact filter. */
static void contact_filter_free(void *vf)
{
    contact_filter *f = (contact_filter*) vf;
    if (f->inContactGroup) {
        free_hash_table(f->inContactGroup, NULL);
        free(f->inContactGroup);
    }
    free(f);
}

/* Parse the JMAP Contact FilterCondition in arg.
 * Report any invalid properties in invalid, prefixed by prefix.
 * Return NULL on error. */
static void *contact_filter_parse(json_t *arg,
                                   const char *prefix,
                                   json_t *invalid)
{
    contact_filter *f = (contact_filter *) xzmalloc(sizeof(struct contact_filter));
    struct buf buf = BUF_INITIALIZER;

    /* inContactGroup */
    json_t *inContactGroup = json_object_get(arg, "inContactGroup");
    if (inContactGroup && json_typeof(inContactGroup) != JSON_ARRAY) {
        buf_printf(&buf, "%s.inContactGroup", prefix);
        json_array_append_new(invalid, json_string(buf_cstring(&buf)));
        buf_reset(&buf);
    } else if (inContactGroup) {
        f->inContactGroup = xmalloc(sizeof(struct hash_table));
        construct_hash_table(f->inContactGroup, json_array_size(inContactGroup)+1, 0);
        size_t i;
        json_t *val;
        json_array_foreach(inContactGroup, i, val) {
            buf_printf(&buf, "%s.inContactGroup[%zu]", prefix, i);
            const char *id;
            if (json_unpack(val, "s", &id) != -1) {
                hash_insert(id, (void*)1, f->inContactGroup);
            } else {
                json_array_append_new(invalid, json_string(buf_cstring(&buf)));
            }
            buf_reset(&buf);
        }
    }

    /* isFlagged */
    f->isFlagged = json_object_get(arg, "isFlagged");

    /* text */
    if (json_object_get(arg, "text") != json_null()) {
        jmap_readprop_full(arg, prefix, "text", 0, invalid, "s", &f->text);
    }
    /* prefix */
    if (json_object_get(arg, "prefix") != json_null()) {
        jmap_readprop_full(arg, prefix, "prefix", 0, invalid, "s", &f->prefix);
    }
    /* firstName */
    if (json_object_get(arg, "firstName") != json_null()) {
        jmap_readprop_full(arg, prefix, "firstName", 0, invalid, "s", &f->firstName);
    }
    /* lastName */
    if (json_object_get(arg, "lastName") != json_null()) {
        jmap_readprop_full(arg, prefix, "lastName", 0, invalid, "s", &f->lastName);
    }
    /* suffix */
    if (json_object_get(arg, "suffix") != json_null()) {
        jmap_readprop_full(arg, prefix, "suffix", 0, invalid, "s", &f->suffix);
    }
    /* nickname */
    if (json_object_get(arg, "nickname") != json_null()) {
        jmap_readprop_full(arg, prefix, "nickname", 0, invalid, "s", &f->nickname);
    }
    /* company */
    if (json_object_get(arg, "company") != json_null()) {
        jmap_readprop_full(arg, prefix, "company", 0, invalid, "s", &f->company);
    }
    /* department */
    if (json_object_get(arg, "department") != json_null()) {
        jmap_readprop_full(arg, prefix, "department", 0, invalid, "s", &f->department);
    }
    /* jobTitle */
    if (json_object_get(arg, "jobTitle") != json_null()) {
        jmap_readprop_full(arg, prefix, "jobTitle", 0, invalid, "s", &f->jobTitle);
    }
    /* email */
    if (json_object_get(arg, "email") != json_null()) {
        jmap_readprop_full(arg, prefix, "email", 0, invalid, "s", &f->email);
    }
    /* phone */
    if (json_object_get(arg, "phone") != json_null()) {
        jmap_readprop_full(arg, prefix, "phone", 0, invalid, "s", &f->phone);
    }
    /* online */
    if (json_object_get(arg, "online") != json_null()) {
        jmap_readprop_full(arg, prefix, "online", 0, invalid, "s", &f->online);
    }
    /* address */
    if (json_object_get(arg, "address") != json_null()) {
        jmap_readprop_full(arg, prefix, "address", 0, invalid, "s", &f->address);
    }
    /* notes */
    if (json_object_get(arg, "notes") != json_null()) {
        jmap_readprop_full(arg, prefix, "notes", 0, invalid, "s", &f->notes);
    }

    buf_free(&buf);

    return f;
}

struct contactlist_rock {
    jmap_filter *filter;
    size_t position;
    size_t limit;
    size_t total;
    json_t *contacts;

    struct mailbox *mailbox;
    struct carddav_db *carddavdb;
};

static int getcontactlist_cb(void *rock, struct carddav_data *cdata) {
    struct contactlist_rock *crock = (struct contactlist_rock*) rock;
    struct index_record record;
    struct json_t *contact = NULL;
    int r = 0;

    if (!cdata->dav.alive || !cdata->dav.rowid || !cdata->dav.imap_uid) {
        return 0;
    }

    /* Ignore anything but contacts. */
    if (cdata->kind != CARDDAV_KIND_CONTACT) {
        return 0;
    }


    /* Open mailbox. */
    if (!crock->mailbox || strcmp(crock->mailbox->name, cdata->dav.mailbox)) {
        mailbox_close(&crock->mailbox);
        r = mailbox_open_irl(cdata->dav.mailbox, &crock->mailbox);
        if (r) goto done;
    }

    /* Load record. */
    r = mailbox_find_index_record(crock->mailbox, cdata->dav.imap_uid, &record);
    if (r) goto done;

    /* Load contact from record. */
    struct vparse_state vparser;
    struct buf buf = BUF_INITIALIZER;

    r = mailbox_map_record(crock->mailbox, &record, &buf);
    if (r) goto done;
    memset(&vparser, 0, sizeof(struct vparse_state));
    vparser.base = buf_cstring(&buf) + record.header_size;
    vparse_set_multival(&vparser, "adr");
    vparse_set_multival(&vparser, "org");
    vparse_set_multival(&vparser, "n");
    r = vparse_parse(&vparser, 0);
    buf_free(&buf);
    if (r || !vparser.card || !vparser.card->objects) {
        vparse_free(&vparser);
        goto done;
    }

    /* Convert the VCARD to a JMAP contact. */
    /* XXX If this conversion turns out to waste too many cycles, then first
     * initialize props with any non-NULL field in filter f or its subconditions. */
    contact = jmap_contact_from_vcard(vparser.card->objects, cdata, &record,
                                              NULL /* props */, crock->mailbox->name);
    vparse_free(&vparser);

    /* Match the contact against the filter and update statistics. */
    struct contact_filter_rock cfrock;
    cfrock.carddavdb = crock->carddavdb;
    cfrock.cdata = cdata;
    cfrock.contact = contact;
    if (crock->filter && !jmap_filter_match(crock->filter, &contact_filter_match, &cfrock)) {
        goto done;
    }
    crock->total++;
    if (crock->position > crock->total) {
        goto done;
    }
    if (crock->limit && crock->limit >= json_array_size(crock->contacts)) {
        goto done;
    }

    /* All done. Add the contact identifier. */
    json_array_append_new(crock->contacts, json_string(cdata->vcard_uid));

done:
    if (contact) json_decref(contact);
    return r;
}

static int getContactList(struct jmap_req *req)
{
    int r = 0, pe;
    json_t *invalid;
    int dofetch = 0;
    json_t *filter;
    struct contactlist_rock rock;
    struct carddav_db *db;

    memset(&rock, 0, sizeof(struct contactlist_rock));

    db = carddav_open_userid(req->userid);
    if (!db) {
        syslog(LOG_ERR, "carddav_open_userid failed for user %s", req->userid);
        r = IMAP_INTERNAL;
        goto done;
    }

    /* Parse and validate arguments. */
    invalid = json_pack("[]");

    /* filter */
    filter = json_object_get(req->args, "filter");
    if (filter && filter != json_null()) {
        rock.filter = jmap_filter_parse(filter, "filter", invalid, contact_filter_parse);
    }

    /* position */
    json_int_t pos = 0;
    if (json_object_get(req->args, "position") != json_null()) {
        pe = jmap_readprop(req->args, "position", 0 /*mandatory*/, invalid, "i", &pos);
        if (pe > 0 && pos < 0) {
            json_array_append_new(invalid, json_string("position"));
        }
    }
    rock.position = pos;

    /* limit */
    json_int_t limit = 0;
    if (json_object_get(req->args, "limit") != json_null()) {
        pe = jmap_readprop(req->args, "limit", 0 /*mandatory*/, invalid, "i", &limit);
        if (pe > 0 && limit < 0) {
            json_array_append_new(invalid, json_string("limit"));
        }
    }
    rock.limit = limit;

    /* fetchContacts */
    if (json_object_get(req->args, "fetchContacts") != json_null()) {
        jmap_readprop(req->args, "fetchContacts", 0 /*mandatory*/, invalid, "b", &dofetch);
    }

    if (json_array_size(invalid)) {
        json_t *err = json_pack("{s:s, s:o}", "type", "invalidArguments", "arguments", invalid);
        json_array_append_new(req->response, json_pack("[s,o,s]", "error", err, req->tag));
        r = 0;
        goto done;
    }
    json_decref(invalid);

    /* Inspect every entry in this accounts addressbok mailboxes. */
    rock.contacts = json_pack("[]");
    rock.carddavdb = db;
    r = carddav_foreach(db, NULL, getcontactlist_cb, &rock);
    if (rock.mailbox) mailbox_close(&rock.mailbox);
    if (r) goto done;

    /* Prepare response. */
    json_t *contactList = json_pack("{}");
    json_object_set_new(contactList, "accountId", json_string(req->userid));
    json_object_set_new(contactList, "state", jmap_getstate(MBTYPE_CALENDAR, req));
    json_object_set_new(contactList, "position", json_integer(rock.position));
    json_object_set_new(contactList, "total", json_integer(rock.total));
    json_object_set(contactList, "contactIds", rock.contacts);

    json_t *item = json_pack("[]");
    json_array_append_new(item, json_string("contactList"));
    json_array_append_new(item, contactList);
    json_array_append_new(item, json_string(req->tag));
    json_array_append_new(req->response, item);

    /* Fetch updated records, if requested. */
    if (dofetch && json_array_size(rock.contacts)) {
        struct jmap_req subreq = *req;
        subreq.args = json_pack("{}");
        json_object_set(subreq.args, "ids", rock.contacts);
        r = getContacts(&subreq);
        json_decref(subreq.args);
    }

done:
    if (rock.filter) jmap_filter_free(rock.filter, contact_filter_free);
    if (rock.contacts) json_decref(rock.contacts);
    if (db) carddav_close(db);
    return r;
}

static struct vparse_entry *_card_multi(struct vparse_card *card,
                                        const char *name)
{
    struct vparse_entry *res = vparse_get_entry(card, NULL, name);
    if (!res) {
        res = vparse_add_entry(card, NULL, name, NULL);
        res->multivalue = 1;
        res->v.values = strarray_new();
    }
    return res;
}

static int _emails_to_card(struct vparse_card *card, json_t *arg, json_t *invalid)
{
    vparse_delete_entries(card, NULL, "email");

    int i;
    int size = json_array_size(arg);
    struct buf buf = BUF_INITIALIZER;
    for (i = 0; i < size; i++) {
        json_t *item = json_array_get(arg, i);

        buf_printf(&buf, "emails[%d]", i);
        const char *prefix = buf_cstring(&buf);

        /* Parse properties. */
        const char *type = NULL;
        const char *label = NULL;
        const char *value = NULL;
        int pe; /* parse error */

        pe = jmap_readprop_full(item, prefix, "type", 1, invalid, "s", &type);
        pe = jmap_readprop_full(item, prefix, "value", 1, invalid, "s", &value);
        pe = jmap_readprop_full(item, prefix, "label", 0, invalid, "s", &label);
        json_t *jisDefault = json_object_get(item, "isDefault");

        /* Bail out for any property errors. */
        if (!type || !value || pe < 0) {
            buf_free(&buf);
            return -1;
        }

        /* Update card. */
        struct vparse_entry *entry =
            vparse_add_entry(card, NULL, "email", value);

        if (!strcmpsafe(type, "personal"))
            type = "home";
        if (strcmpsafe(type, "other"))
            vparse_add_param(entry, "type", type);

        if (label)
            vparse_add_param(entry, "label", label);

        if (jisDefault && json_is_true(jisDefault))
            vparse_add_param(entry, "type", "pref");

        buf_reset(&buf);
    }
    buf_free(&buf);
    return 0;
}

static int _phones_to_card(struct vparse_card *card, json_t *arg, json_t *invalid)
{
    vparse_delete_entries(card, NULL, "tel");

    int i;
    int size = json_array_size(arg);
    struct buf buf = BUF_INITIALIZER;
    for (i = 0; i < size; i++) {
        json_t *item = json_array_get(arg, i);

        buf_printf(&buf, "phones[%d]", i);
        const char *prefix = buf_cstring(&buf);

        /* Parse properties. */
        const char *type = NULL;
        const char *label = NULL;
        const char *value = NULL;
        int pe; /* parse error */

        pe = jmap_readprop_full(item, prefix, "type", 1, invalid, "s", &type);
        pe = jmap_readprop_full(item, prefix, "value", 1, invalid, "s", &value);
        if (json_object_get(item, "label") != json_null()) {
            pe = jmap_readprop_full(item, prefix, "label", 0, invalid, "s", &label);
        }

        /* Bail out for any property errors. */
        if (!type || !value || pe < 0) {
            buf_free(&buf);
            return -1;
        }

        /* Update card. */
        struct vparse_entry *entry = vparse_add_entry(card, NULL, "tel", value);

        if (!strcmp(type, "mobile"))
            vparse_add_param(entry, "type", "cell");
        else if (strcmp(type, "other"))
            vparse_add_param(entry, "type", type);

        if (label)
            vparse_add_param(entry, "label", label);

        buf_reset(&buf);
    }
    buf_free(&buf);
    return 0;
}

static int _is_im(const char *type)
{
    /* add new services here */
    if (!strcasecmp(type, "aim")) return 1;
    if (!strcasecmp(type, "facebook")) return 1;
    if (!strcasecmp(type, "gadugadu")) return 1;
    if (!strcasecmp(type, "googletalk")) return 1;
    if (!strcasecmp(type, "icq")) return 1;
    if (!strcasecmp(type, "jabber")) return 1;
    if (!strcasecmp(type, "msn")) return 1;
    if (!strcasecmp(type, "qq")) return 1;
    if (!strcasecmp(type, "skype")) return 1;
    if (!strcasecmp(type, "twitter")) return 1;
    if (!strcasecmp(type, "yahoo")) return 1;

    return 0;
}

static int _online_to_card(struct vparse_card *card, json_t *arg, json_t *invalid)
{
    vparse_delete_entries(card, NULL, "url");
    vparse_delete_entries(card, NULL, "impp");
    vparse_delete_entries(card, NULL, "x-social-profile");
    vparse_delete_entries(card, NULL, "x-fm-online-other");

    int i;
    int size = json_array_size(arg);
    struct buf buf = BUF_INITIALIZER;
    for (i = 0; i < size; i++) {
        json_t *item = json_array_get(arg, i);

        buf_printf(&buf, "online[%d]", i);
        const char *prefix = buf_cstring(&buf);

        /* Parse properties. */
        const char *type = NULL;
        const char *label = NULL;
        const char *value = NULL;
        int pe; /* parse error */

        pe = jmap_readprop_full(item, prefix, "type", 1, invalid, "s", &type);
        pe = jmap_readprop_full(item, prefix, "value", 1, invalid, "s", &value);
        if (json_object_get(item, "label") != json_null()) {
            pe = jmap_readprop_full(item, prefix, "label", 0, invalid, "s", &label);
        }

        /* Bail out for any property errors. */
        if (!type || !value || pe < 0) {
            buf_free(&buf);
            return -1;
        }

        /* Update card. */
        if (!strcmp(type, "uri")) {
            struct vparse_entry *entry =
                vparse_add_entry(card, NULL, "url", value);
            if (label)
                vparse_add_param(entry, "label", label);
        }
        else if (!strcmp(type, "username")) {
            if (label && _is_im(label)) {
                struct vparse_entry *entry =
                    vparse_add_entry(card, NULL, "impp", value);
                vparse_add_param(entry, "x-service-type", label);
            }
            else {
                struct vparse_entry *entry =
                    vparse_add_entry(card, NULL, "x-social-profile", ""); // XXX - URL calculated, ick
                if (label)
                    vparse_add_param(entry, "type", label);
                vparse_add_param(entry, "x-user", value);
            }
        }
        else if (!strcmp(type, "other")) {
            struct vparse_entry *entry = vparse_add_entry(card, NULL, "x-fm-online-other", value);
            if (label)
                vparse_add_param(entry, "label", label);
        }
    }
    buf_free(&buf);
    return 0;
}

static int _addresses_to_card(struct vparse_card *card, json_t *arg, json_t *invalid)
{
    vparse_delete_entries(card, NULL, "adr");

    int i;
    int size = json_array_size(arg);
    struct buf buf = BUF_INITIALIZER;
    for (i = 0; i < size; i++) {
        json_t *item = json_array_get(arg, i);

        buf_printf(&buf, "addresses[%d]", i);
        const char *prefix = buf_cstring(&buf);

        /* Parse properties. */
        const char *type = NULL;
        const char *label = NULL;
        const char *street = NULL;
        const char *locality = NULL;
        const char *region = NULL;
        const char *postcode = NULL;
        const char *country = NULL;
        int pe; /* parse error */

        /* Mandatory */
        pe = jmap_readprop_full(item, prefix, "type", 1, invalid, "s", &type);
        pe = jmap_readprop_full(item, prefix, "street", 1, invalid, "s", &street);
        pe = jmap_readprop_full(item, prefix, "locality", 1, invalid, "s", &locality);
        pe = jmap_readprop_full(item, prefix, "region", 1, invalid, "s", &region);
        pe = jmap_readprop_full(item, prefix, "postcode", 1, invalid, "s", &postcode);
        pe = jmap_readprop_full(item, prefix, "country", 1, invalid, "s", &country);

        /* Optional */
        if (json_object_get(item, "label") != json_null()) {
            pe = jmap_readprop_full(item, prefix, "label", 0, invalid, "s", &label);
        }

        /* Bail out for any property errors. */
        if (!type || !street || !locality || !region || !postcode || !country || pe < 0) {
            buf_free(&buf);
            return -1;
        }

        /* Update card. */
        struct vparse_entry *entry = vparse_add_entry(card, NULL, "adr", NULL);

        if (strcmpsafe(type, "other"))
            vparse_add_param(entry, "type", type);

        if (label)
            vparse_add_param(entry, "label", label);

        entry->multivalue = 1;
        entry->v.values = strarray_new();
        strarray_append(entry->v.values, ""); // PO Box
        strarray_append(entry->v.values, ""); // Extended Address
        strarray_append(entry->v.values, street);
        strarray_append(entry->v.values, locality);
        strarray_append(entry->v.values, region);
        strarray_append(entry->v.values, postcode);
        strarray_append(entry->v.values, country);

        buf_reset(&buf);
    }

    buf_free(&buf);
    return 0;
}

static int _date_to_card(struct vparse_card *card,
                         const char *key, json_t *jval)
{
    if (!jval)
        return -1;
    const char *val = json_string_value(jval);
    if (!val)
        return -1;

    /* JMAP dates are always YYYY-MM-DD */
    unsigned y, m, d;
    if (_parse_date(val, &y, &m, &d))
        return -1;

    /* range checks. month and day just get basic sanity checks because we're
     * not carrying a full calendar implementation here. JMAP says zero is valid
     * so we'll allow that and deal with it later on */
    if (m > 12 || d > 31)
        return -1;

    /* all years are valid in JMAP, but ISO8601 only allows Gregorian ie >= 1583.
     * moreover, iOS uses 1604 as a magic number for "unknown", so we'll say 1605
     * is the minimum */
    if (y > 0 && y < 1605)
        return -1;

    /* everything in range. now comes the fun bit. vCard v3 says BDAY is
     * YYYY-MM-DD. It doesn't reference ISO8601 (vCard v4 does) and make no
     * provision for "unknown" date components, so there's no way to represent
     * JMAP's "unknown" values. Apple worked around this for year by using the
     * year 1604 and adding the parameter X-APPLE-OMIT-YEAR=1604 (value
     * apparently ignored). We will use a similar hack for month and day so we
     * can convert it back into a JMAP date */

    int no_year = 0;
    if (y == 0) {
        no_year = 1;
        y = 1604;
    }

    int no_month = 0;
    if (m == 0) {
        no_month = 1;
        m = 1;
    }

    int no_day = 0;
    if (d == 0) {
        no_day = 1;
        d = 1;
    }

    vparse_delete_entries(card, NULL, key);

    /* no values, we're done! */
    if (no_year && no_month && no_day)
        return 0;

    /* build the value */
    static char buf[11];
    snprintf(buf, sizeof(buf), "%04d-%02d-%02d", y, m, d);
    struct vparse_entry *entry = vparse_add_entry(card, NULL, key, buf);

    /* set all the round-trip flags, sigh */
    if (no_year)
        vparse_add_param(entry, "x-apple-omit-year", "1604");
    if (no_month)
        vparse_add_param(entry, "x-fm-no-month", "1");
    if (no_day)
        vparse_add_param(entry, "x-fm-no-day", "1");

    return 0;
}

static int _kv_to_card(struct vparse_card *card, const char *key, json_t *jval)
{
    if (!jval)
        return -1;
    const char *val = json_string_value(jval);
    if (!val)
        return -1;
    vparse_replace_entry(card, NULL, key, val);
    return 0;
}

static void _make_fn(struct vparse_card *card)
{
    struct vparse_entry *n = vparse_get_entry(card, NULL, "n");
    strarray_t *name = strarray_new();
    const char *v;

    if (n) {
        v = strarray_safenth(n->v.values, 3); // prefix
        if (*v) strarray_append(name, v);

        v = strarray_safenth(n->v.values, 1); // first
        if (*v) strarray_append(name, v);

        v = strarray_safenth(n->v.values, 2); // middle
        if (*v) strarray_append(name, v);

        v = strarray_safenth(n->v.values, 0); // last
        if (*v) strarray_append(name, v);

        v = strarray_safenth(n->v.values, 4); // suffix
        if (*v) strarray_append(name, v);
    }

    if (!strarray_size(name)) {
        v = vparse_stringval(card, "nickname");
        if (v && v[0]) strarray_append(name, v);
    }

    char *fn = NULL;
    if (strarray_size(name))
        fn = strarray_join(name, " ");
    else
        fn = xstrdup(" ");

    strarray_free(name);
    vparse_replace_entry(card, NULL, "fn", fn);
    free(fn);
}

static int _json_to_card(const char *uid,
                         struct vparse_card *card,
                         json_t *arg, strarray_t *flags,
                         struct entryattlist **annotsp,
                         json_t *invalid)
{
    const char *key;
    json_t *jval;
    struct vparse_entry *fn = vparse_get_entry(card, NULL, "fn");
    int name_is_dirty = 0;
    int record_is_dirty = 0;
    /* we'll be updating you later anyway... create early so that it's
     * at the top of the card */
    if (!fn) {
        fn = vparse_add_entry(card, NULL, "fn", "No Name");
        name_is_dirty = 1;
    }

    json_object_foreach(arg, key, jval) {
        if (!strcmp(key, "isFlagged")) {
            if (json_is_true(jval)) {
                strarray_add_case(flags, "\\Flagged");
            } else if (json_is_false(jval)) {
                strarray_remove_all_case(flags, "\\Flagged");
            } else {
                json_array_append_new(invalid, json_string("isFlagged"));
                return -1;
            }
        }
        else if (!strcmp(key, "x-importance")) {
            double dval = json_number_value(jval);
            const char *ns = DAV_ANNOT_NS "<" XML_NS_CYRUS ">importance";
            const char *attrib = "value.shared";
            struct buf buf = BUF_INITIALIZER;
            if (dval) {
                buf_printf(&buf, "%e", dval);
            }
            setentryatt(annotsp, ns, attrib, &buf);
            buf_free(&buf);
        }
        else if (!strcmp(key, "avatar")) {
            /* XXX - file handling */
        }
        else if (!strcmp(key, "prefix")) {
            const char *val = json_string_value(jval);
            if (!val) {
                json_array_append_new(invalid, json_string("prefix"));
                return -1;
            }
            name_is_dirty = 1;
            struct vparse_entry *n = _card_multi(card, "n");
            strarray_set(n->v.values, 3, val);
        }
        else if (!strcmp(key, "firstName")) {
            const char *val = json_string_value(jval);
            if (!val) {
                json_array_append_new(invalid, json_string("firstName"));
                return -1;
            }
            name_is_dirty = 1;
            struct vparse_entry *n = _card_multi(card, "n");
            strarray_set(n->v.values, 1, val);
        }
        else if (!strcmp(key, "lastName")) {
            const char *val = json_string_value(jval);
            if (!val) {
                json_array_append_new(invalid, json_string("lastName"));
                return -1;
            }
            name_is_dirty = 1;
            struct vparse_entry *n = _card_multi(card, "n");
            strarray_set(n->v.values, 0, val);
        }
        else if (!strcmp(key, "suffix")) {
            const char *val = json_string_value(jval);
            if (!val) {
                json_array_append_new(invalid, json_string("suffix"));
                return -1;
            }
            name_is_dirty = 1;
            struct vparse_entry *n = _card_multi(card, "n");
            strarray_set(n->v.values, 4, val);
        }
        else if (!strcmp(key, "nickname")) {
            int r = _kv_to_card(card, "nickname", jval);
            if (r) {
                json_array_append_new(invalid, json_string("nickname"));
                return r;
            }
            record_is_dirty = 1;
        }
        else if (!strcmp(key, "birthday")) {
            int r = _date_to_card(card, "bday", jval);
            if (r) {
                json_array_append_new(invalid, json_string("birthday"));
                return r;
            }
            record_is_dirty = 1;
        }
        else if (!strcmp(key, "anniversary")) {
            int r = _date_to_card(card, "anniversary", jval);
            if (r) {
                json_array_append_new(invalid, json_string("anniversary"));
                return r;
            }
            record_is_dirty = 1;
        }
        else if (!strcmp(key, "jobTitle")) {
            int r = _kv_to_card(card, "title", jval);
            if (r) {
                json_array_append_new(invalid, json_string("jobTitle"));
                return r;
            }
            record_is_dirty = 1;
        }
        else if (!strcmp(key, "company")) {
            const char *val = json_string_value(jval);
            if (!val) {
                json_array_append_new(invalid, json_string("company"));
                return -1;
            }
            struct vparse_entry *org = _card_multi(card, "org");
            strarray_set(org->v.values, 0, val);
            record_is_dirty = 1;
        }
        else if (!strcmp(key, "department")) {
            const char *val = json_string_value(jval);
            if (!val) {
                json_array_append_new(invalid, json_string("department"));
                return -1;
            }
            struct vparse_entry *org = _card_multi(card, "org");
            strarray_set(org->v.values, 1, val);
            record_is_dirty = 1;
        }
        else if (!strcmp(key, "emails")) {
            int r = _emails_to_card(card, jval, invalid);
            if (r) return r;
            record_is_dirty = 1;
        }
        else if (!strcmp(key, "phones")) {
            int r = _phones_to_card(card, jval, invalid);
            if (r) return r;
            record_is_dirty = 1;
        }
        else if (!strcmp(key, "online")) {
            int r = _online_to_card(card, jval, invalid);
            if (r) return r;
            record_is_dirty = 1;
        }
        else if (!strcmp(key, "addresses")) {
            int r = _addresses_to_card(card, jval, invalid);
            if (r) return r;
            record_is_dirty = 1;
        }
        else if (!strcmp(key, "notes")) {
            int r = _kv_to_card(card, "note", jval);
            if (r) {
                json_array_append_new(invalid, json_string("notes"));
                return r;
            }
            record_is_dirty = 1;
        } if (!strcmp(key, "id")) {
            const char *val = json_string_value(jval);
            if (!val || (uid && strcmp(uid, val))) {
                json_array_append_new(invalid, json_string("id"));
                return -1;
            }
        }
    }

    if (name_is_dirty) {
        _make_fn(card);
        record_is_dirty = 1;
    }

    if (!record_is_dirty)
        return 204;  /* no content */

    return 0;
}

static int setContacts(struct jmap_req *req)
{
    struct carddav_db *db = carddav_open_userid(req->userid);
    if (!db) return -1;

    struct mailbox *mailbox = NULL;
    struct mailbox *newmailbox = NULL;

    int r = 0;
    json_t *jcheckState = json_object_get(req->args, "ifInState");
    if (jcheckState && jmap_checkstate(jcheckState, MBTYPE_ADDRESSBOOK, req)) {
        json_t *item = json_pack("[s, {s:s}, s]",
                "error", "type", "stateMismatch",
                req->tag);
        json_array_append_new(req->response, item);
        goto done;
    }
    json_t *set = json_pack("{s:o,s:s}",
                            "oldState", jmap_getstate(MBTYPE_ADDRESSBOOK, req),
                            "accountId", req->userid);

    r = carddav_create_defaultaddressbook(req->userid);
    if (r) goto done;

    json_t *create = json_object_get(req->args, "create");
    if (create) {
        json_t *created = json_pack("{}");
        json_t *notCreated = json_pack("{}");
        json_t *record;

        const char *key;
        json_t *arg;
        json_object_foreach(create, key, arg) {
            const char *uid = makeuuid();
            strarray_t *flags = strarray_new();
            struct entryattlist *annots = NULL;

            const char *addressbookId = "Default";
            json_t *abookid = json_object_get(arg, "x-addressbookId");
            if (abookid && json_string_value(abookid)) {
                /* XXX - invalid arguments */
                addressbookId = json_string_value(abookid);
            }
            char *mboxname = mboxname_abook(req->userid, addressbookId);
            json_object_del(arg, "x-addressbookId");
            addressbookId = NULL;

            struct vparse_card *card = vparse_new_card("VCARD");
            vparse_add_entry(card, NULL, "VERSION", "3.0");
            vparse_add_entry(card, NULL, "UID", uid);

            /* we need to create and append a record */
            if (!mailbox || strcmp(mailbox->name, mboxname)) {
                mailbox_close(&mailbox);
                r = mailbox_open_iwl(mboxname, &mailbox);
                if (r) {
                    free(mboxname);
                    vparse_free_card(card);
                    goto done;
                }
            }

            json_t *invalid = json_pack("[]");
            r = _json_to_card(uid, card, arg, flags, &annots, invalid);
            if (r || json_array_size(invalid)) {
                /* this is just a failure */
                r = 0;
                json_t *err = json_pack("{s:s}", "type", "invalidProperties");
                if (json_array_size(invalid)) {
                    json_object_set(err, "properties", invalid);
                }
                json_decref(invalid);
                json_object_set_new(notCreated, key, err);
                strarray_free(flags);
                freeentryatts(annots);
                vparse_free_card(card);
                continue;
            }
            json_decref(invalid);

            syslog(LOG_NOTICE, "jmap: create contact %s/%s (%s)",
                   req->userid, mboxname, uid);
            r = carddav_store(mailbox, card, NULL,
                              flags, annots, req->userid, req->authstate, ignorequota);
            vparse_free_card(card);
            free(mboxname);
            strarray_free(flags);
            freeentryatts(annots);

            if (r) {
                goto done;
            }

            record = json_pack("{s:s}", "id", uid);
            json_object_set_new(created, key, record);

            /* hash_insert takes ownership of uid here, skanky I know */
            hash_insert(key, xstrdup(uid), req->idmap);
        }

        if (json_object_size(created))
            json_object_set(set, "created", created);
        json_decref(created);
        if (json_object_size(notCreated))
            json_object_set(set, "notCreated", notCreated);
        json_decref(notCreated);
    }

    json_t *update = json_object_get(req->args, "update");
    if (update) {
        json_t *updated = json_pack("[]");
        json_t *notUpdated = json_pack("{}");

        const char *uid;
        json_t *arg;
        json_object_foreach(update, uid, arg) {
            struct carddav_data *cdata = NULL;
            r = carddav_lookup_uid(db, uid, &cdata);
            uint32_t olduid;
            char *resource = NULL;

            if (r || !cdata || !cdata->dav.imap_uid
                  || cdata->kind != CARDDAV_KIND_CONTACT) {
                r = 0;
                json_t *err = json_pack("{s:s}", "type", "notFound");
                json_object_set_new(notUpdated, uid, err);
                continue;
            }
            olduid = cdata->dav.imap_uid;
            resource = xstrdup(cdata->dav.resource);

            if (!mailbox || strcmp(mailbox->name, cdata->dav.mailbox)) {
                mailbox_close(&mailbox);
                r = mailbox_open_iwl(cdata->dav.mailbox, &mailbox);
                if (r) {
                    syslog(LOG_ERR, "IOERROR: failed to open %s",
                           cdata->dav.mailbox);
                    goto done;
                }
            }

            json_t *abookid = json_object_get(arg, "x-addressbookId");
            if (abookid && json_string_value(abookid)) {
                const char *mboxname =
                    mboxname_abook(req->userid, json_string_value(abookid));
                if (strcmp(mboxname, cdata->dav.mailbox)) {
                    /* move */
                    r = mailbox_open_iwl(mboxname, &newmailbox);
                    if (r) {
                        syslog(LOG_ERR, "IOERROR: failed to open %s", mboxname);
                        goto done;
                    }
                }
                json_object_del(arg, "x-addressbookId");
            }

            /* XXX - this could definitely be refactored from here and mailbox.c */
            struct buf msg_buf = BUF_INITIALIZER;
            struct vparse_state vparser;
            struct index_record record;

            r = mailbox_find_index_record(mailbox, cdata->dav.imap_uid, &record);
            if (r) goto done;

            /* Load message containing the resource and parse vcard data */
            r = mailbox_map_record(mailbox, &record, &msg_buf);
            if (r) goto done;

            strarray_t *flags =
                mailbox_extract_flags(mailbox, &record, req->userid);
            struct entryattlist *annots =
                mailbox_extract_annots(mailbox, &record);

            memset(&vparser, 0, sizeof(struct vparse_state));
            vparser.base = buf_cstring(&msg_buf) + record.header_size;
            vparse_set_multival(&vparser, "adr");
            vparse_set_multival(&vparser, "org");
            vparse_set_multival(&vparser, "n");
            r = vparse_parse(&vparser, 0);
            buf_free(&msg_buf);
            if (r || !vparser.card || !vparser.card->objects) {
                r = 0;
                json_t *err = json_pack("{s:s}", "type", "parseError");
                json_object_set_new(notUpdated, uid, err);
                vparse_free(&vparser);
                strarray_free(flags);
                freeentryatts(annots);
                mailbox_close(&newmailbox);
                free(resource);
                continue;
            }
            struct vparse_card *card = vparser.card->objects;

            json_t *invalid = json_pack("[]");

            r = _json_to_card(uid, card, arg, flags, &annots, invalid);
            if (r == 204) {
                r = 0;
                if (!newmailbox) {
                    /* just bump the modseq
                       if in the same mailbox and no data change */
                    syslog(LOG_NOTICE, "jmap: touch contact %s/%s",
                           req->userid, resource);
                    if (strarray_find_case(flags, "\\Flagged", 0) >= 0)
                        record.system_flags |= FLAG_FLAGGED;
                    else
                        record.system_flags &= ~FLAG_FLAGGED;
                    annotate_state_t *state = NULL;
                    r = mailbox_get_annotate_state(mailbox, record.uid, &state);
                    annotate_state_set_auth(state, 0,
                                            req->userid, req->authstate);
                    if (!r) r = annotate_state_store(state, annots);
                    if (!r) r = mailbox_rewrite_index_record(mailbox, &record);
                    json_decref(invalid);
                    goto finish;
                }
            }
            if (r || json_array_size(invalid)) {
                /* this is just a failure to create the JSON, not an error */
                r = 0;
                json_t *err = json_pack("{s:s}", "type", "invalidProperties");
                if (json_array_size(invalid)) {
                    json_object_set(err, "properties", invalid);
                }
                json_decref(invalid);
                json_object_set_new(notUpdated, uid, err);
                vparse_free(&vparser);
                strarray_free(flags);
                freeentryatts(annots);
                mailbox_close(&newmailbox);
                free(resource);
                continue;
            }
            json_decref(invalid);

            syslog(LOG_NOTICE, "jmap: update contact %s/%s",
                   req->userid, resource);
            r = carddav_store(newmailbox ? newmailbox : mailbox, card, resource,
                              flags, annots, req->userid, req->authstate, ignorequota);
            if (!r)
                r = carddav_remove(mailbox, olduid, /*isreplace*/!newmailbox);

         finish:
            mailbox_close(&newmailbox);
            strarray_free(flags);
            freeentryatts(annots);

            vparse_free(&vparser);
            free(resource);

            if (r) goto done;

            json_array_append_new(updated, json_string(uid));
        }

        if (json_array_size(updated))
            json_object_set(set, "updated", updated);
        json_decref(updated);
        if (json_object_size(notUpdated))
            json_object_set(set, "notUpdated", notUpdated);
        json_decref(notUpdated);
    }

    json_t *destroy = json_object_get(req->args, "destroy");
    if (destroy) {
        json_t *destroyed = json_pack("[]");
        json_t *notDestroyed = json_pack("{}");

        size_t index;
        for (index = 0; index < json_array_size(destroy); index++) {
            const char *uid = _json_array_get_string(destroy, index);
            if (!uid) {
                json_t *err = json_pack("{s:s}", "type", "invalidArguments");
                json_object_set_new(notDestroyed, uid, err);
                continue;
            }
            struct carddav_data *cdata = NULL;
            uint32_t olduid;
            r = carddav_lookup_uid(db, uid, &cdata);

            if (r || !cdata || !cdata->dav.imap_uid
                  || cdata->kind != CARDDAV_KIND_CONTACT) {
                r = 0;
                json_t *err = json_pack("{s:s}", "type", "notFound");
                json_object_set_new(notDestroyed, uid, err);
                continue;
            }
            olduid = cdata->dav.imap_uid;

            if (!mailbox || strcmp(mailbox->name, cdata->dav.mailbox)) {
                mailbox_close(&mailbox);
                r = mailbox_open_iwl(cdata->dav.mailbox, &mailbox);
                if (r) goto done;
            }

            /* XXX - fricking mboxevent */

            syslog(LOG_NOTICE, "jmap: remove contact %s/%s", req->userid, uid);
            r = carddav_remove(mailbox, olduid, /*isreplace*/0);
            if (r) {
                syslog(LOG_ERR, "IOERROR: setContacts remove failed for %s %u",
                       mailbox->name, olduid);
                goto done;
            }

            json_array_append_new(destroyed, json_string(uid));
        }

        if (json_array_size(destroyed))
            json_object_set(set, "destroyed", destroyed);
        json_decref(destroyed);
        if (json_object_size(notDestroyed))
            json_object_set(set, "notDestroyed", notDestroyed);
        json_decref(notDestroyed);
    }

    /* force modseq to stable */
    if (mailbox) mailbox_unlock_index(mailbox, NULL);

    /* read the modseq again every time, just in case something changed it
     * in our actions */
    if (json_object_get(set, "created") ||
        json_object_get(set, "updated") ||
        json_object_get(set, "destroyed")) {

        r = jmap_bumpstate(MBTYPE_ADDRESSBOOK, req);
        if (r) goto done;
    }
    json_object_set_new(set, "newState", jmap_getstate(MBTYPE_ADDRESSBOOK, req));

    json_t *item = json_pack("[]");
    json_array_append_new(item, json_string("contactsSet"));
    json_array_append_new(item, set);
    json_array_append_new(item, json_string(req->tag));

    json_array_append_new(req->response, item);

done:
    mailbox_close(&newmailbox);
    mailbox_close(&mailbox);

    carddav_close(db);
    return r;
}


/*****************************************************************************
 * JMAP Calendars API
 ****************************************************************************/

/* Helper flags for setCalendarEvents */
#define JMAP_CREATE     (1<<0) /* Current request is a create. */
#define JMAP_UPDATE     (1<<1) /* Current request is an update. */
#define JMAP_DESTROY    (1<<2) /* Current request is a destroy. */
#define JMAP_EXC        (1<<8) /* Current component is a VEVENT exception .*/

typedef struct calevent_rock {
    struct jmap_req *req;    /* The current JMAP request. */
    int flags;               /* Flags indicating the request context. */
    const char *uid;         /* The iCalendar UID of this event. */
    int isAllDay;            /* This event is a whole-day event. */

    json_t *invalid;         /* A JSON array of any invalid properties. */

    icalcomponent *comp;     /* The current main event of an exception. */
    icalcomponent *oldcomp;  /* The former main event of an exception */

    icaltimetype dtstart;      /* The start of this or the main event. */
    icaltimetype dtend;        /* The end of this or the main event. */
    icaltimezone *tzstart_old; /* The former startTimeZone. */
    icaltimezone *tzstart;     /* The current startTimeZone. */
    icaltimezone *tzend_old;   /* The former endTimeZone. */
    icaltimezone *tzend;       /* The current endTimeZone. */

    icaltimezone **tzs;      /* Timezones required as VTIMEZONEs. */
    size_t n_tzs;            /* The count of timezones. */
    size_t s_tzs;            /* The size of the timezone array. */
} calevent_rock;

/* Update the VEVENT comp with the properties of the JMAP calendar event.
 * The VEVENT must have a VCALENDAR as parent and its timezones might get
 * rewritten. If uid is non-zero, set the VEVENT uid and any recurrence
 * exceptions to this UID. */
static void jmap_calendarevent_to_ical(icalcomponent *comp,
                                       json_t *event,
                                       calevent_rock *rock);

/* Return a non-zero value if uid maps to a special-purpose calendar mailbox,
 * that may not be read or modified by the user. */
static int jmap_calendar_ishidden(const char *uid) {
    /* XXX - brong wrote to "check the specialuse magic on these instead" */
    if (!strcmp(uid, "#calendars")) return 1;
    /* XXX - could also check the schedule-inbox and outbox annotations,
     * instead. But as long as these names  are hardcoded in http_dav... */
    /* SCHED_INBOX  and SCHED_OUTBOX end in "/", so trim them */
    if (!strncmp(uid, SCHED_INBOX, strlen(SCHED_INBOX)-1)) return 1;
    if (!strncmp(uid, SCHED_OUTBOX, strlen(SCHED_OUTBOX)-1)) return 1;
    if (!strncmp(uid, MANAGED_ATTACH, strlen(MANAGED_ATTACH)-1)) return 1;
    return 0;
}

struct calendars_rock {
    struct jmap_req *req;
    json_t *array;
    struct hash_table *props;
    struct mailbox *mailbox;
    int rows;
};

/* Set is_cal, if the userid's calendar mailbox named mboxname is able to store
 * VEVENTs. Return non-zero on error. */
/* XXX Also make sure to check for this in getCalendarUpdates. Might want to
 * check this also in the other calendar and calendar event methods. */
static int jmap_mboxname_is_calendar(const char *mboxname, const char *userid, int *is_cal)
{
    struct buf attrib = BUF_INITIALIZER;
    static const char *calcompset_annot =
        DAV_ANNOT_NS "<" XML_NS_CALDAV ">supported-calendar-component-set";
    unsigned long types = -1; /* ALL component types by default. */

    int r = annotatemore_lookupmask(mboxname, calcompset_annot, userid, &attrib);
    if (r) goto done;
    if (attrib.len) {
        types = strtoul(buf_cstring(&attrib), NULL, 10);
    }
    *is_cal = types & CAL_COMP_VEVENT;
done:
    buf_free(&attrib);
    return r;
}

static int getcalendars_cb(const mbentry_t *mbentry, void *rock)
{
    struct calendars_rock *crock = (struct calendars_rock *)rock;
    int r;

    /* Only calendars... */
    if (!(mbentry->mbtype & MBTYPE_CALENDAR)) return 0;

    /* ...which are at least readable or visible... */
    int rights = httpd_myrights(crock->req->authstate, mbentry->acl);
    /* XXX - What if just READFB is set? */
    if (!(rights & (DACL_READ|DACL_READFB))) {
        return 0;
    }

    /* ...and contain VEVENTs. */
    int is_cal = 0;
    r = jmap_mboxname_is_calendar(mbentry->name, httpd_userid, &is_cal);
    if (r || !is_cal) {
        goto done;
    }

    /* OK, we want this one... */
    const char *collection = strrchr(mbentry->name, '.') + 1;

    /* ...unless it's one of the special names. */
    if (jmap_calendar_ishidden(collection)) return 0;

    crock->rows++;

    json_t *obj = json_pack("{}");

    json_object_set_new(obj, "id", json_string(collection));

    if (_wantprop(crock->props, "x-href")) {
        _add_xhref(obj, mbentry->name, NULL);
    }

    if (_wantprop(crock->props, "name")) {
        struct buf attrib = BUF_INITIALIZER;
        static const char *displayname_annot =
            DAV_ANNOT_NS "<" XML_NS_DAV ">displayname";
        r = annotatemore_lookupmask(mbentry->name, displayname_annot, httpd_userid, &attrib);
        /* fall back to last part of mailbox name */
        if (r || !attrib.len) buf_setcstr(&attrib, collection);
        json_object_set_new(obj, "name", json_string(buf_cstring(&attrib)));
        buf_free(&attrib);
    }

    if (_wantprop(crock->props, "color")) {
        struct buf attrib = BUF_INITIALIZER;
        static const char *color_annot =
            DAV_ANNOT_NS "<" XML_NS_APPLE ">calendar-color";
        r = annotatemore_lookupmask(mbentry->name, color_annot, httpd_userid, &attrib);
        if (!r && attrib.len)
            json_object_set_new(obj, "color", json_string(buf_cstring(&attrib)));
        buf_free(&attrib);
    }

    if (_wantprop(crock->props, "sortOrder")) {
        struct buf attrib = BUF_INITIALIZER;
        static const char *order_annot =
            DAV_ANNOT_NS "<" XML_NS_APPLE ">calendar-order";
        r = annotatemore_lookupmask(mbentry->name, order_annot, httpd_userid, &attrib);
        if (!r && attrib.len) {
            char *ptr;
            long val = strtol(buf_cstring(&attrib), &ptr, 10);
            if (ptr && *ptr == '\0') {
                json_object_set_new(obj, "sortOrder", json_integer(val));
            }
            else {
                /* Ignore, but report non-numeric calendar-order values */
                syslog(LOG_WARNING, "sortOrder: strtol(%s) failed", buf_cstring(&attrib));
            }
        }
        buf_free(&attrib);
    }

    if (_wantprop(crock->props, "isVisible")) {
        struct buf attrib = BUF_INITIALIZER;
        static const char *color_annot =
            DAV_ANNOT_NS "<" XML_NS_CALDAV ">X-FM-isVisible";
        r = annotatemore_lookupmask(mbentry->name, color_annot, httpd_userid, &attrib);
        if (!r && attrib.len) {
            const char *val = buf_cstring(&attrib);
            if (!strncmp(val, "true", 4) || !strncmp(val, "1", 1)) {
                json_object_set_new(obj, "isVisible", json_true());
            } else if (!strncmp(val, "false", 5) || !strncmp(val, "0", 1)) {
                json_object_set_new(obj, "isVisible", json_false());
            } else {
                /* Report invalid value and fall back to default. */
                syslog(LOG_WARNING, "isVisible: invalid annotation value: %s", val);
                json_object_set_new(obj, "isVisible", json_string("true"));
            }
        }
        buf_free(&attrib);
    }

    if (_wantprop(crock->props, "mayReadFreeBusy")) {
        int bool = rights & DACL_READFB;
        json_object_set_new(obj, "mayReadFreeBusy", bool ? json_true() : json_false());
    }

    if (_wantprop(crock->props, "mayReadItems")) {
        int bool = rights & DACL_READ;
        json_object_set_new(obj, "mayReadItems", bool ? json_true() : json_false());
    }

    if (_wantprop(crock->props, "mayAddItems")) {
        int bool = rights & DACL_WRITECONT;
        json_object_set_new(obj, "mayAddItems", bool ? json_true() : json_false());
    }

    if (_wantprop(crock->props, "mayModifyItems")) {
        int bool = rights & DACL_WRITECONT;
        json_object_set_new(obj, "mayModifyItems", bool ? json_true() : json_false());
    }

    if (_wantprop(crock->props, "mayRemoveItems")) {
        int bool = rights & DACL_RMRSRC;
        json_object_set_new(obj, "mayRemoveItems", bool ? json_true() : json_false());
    }

    if (_wantprop(crock->props, "mayRename")) {
        int bool = rights & DACL_RMCOL;
        json_object_set_new(obj, "mayRename", bool ? json_true() : json_false());
    }

    if (_wantprop(crock->props, "mayDelete")) {
        int bool = rights & DACL_RMCOL;
        json_object_set_new(obj, "mayDelete", bool ? json_true() : json_false());
    }

    json_array_append_new(crock->array, obj);

done:
    return r;
}


/* jmap calendar APIs */

/* Compare the value of the first occurences of property kind in components
 * a and b. Return 0 if they match or if both do not contain kind. Note that
 * this function does not define an order on property values, so it can't be
 * used for sorting. */
static int jmap_compare_icalprop(icalcomponent *a, icalcomponent *b,
                                 icalproperty_kind kind) {
    icalproperty *pa, *pb;
    icalvalue *va, *vb;

    pa = icalcomponent_get_first_property(a, kind);
    pb = icalcomponent_get_first_property(b, kind);
    if (!pa && !pb) {
        return 0;
    }

    va = icalproperty_get_value(pa);
    vb = icalproperty_get_value(pb);
    enum icalparameter_xliccomparetype cmp = icalvalue_compare(va, vb);
    return cmp != ICAL_XLICCOMPARETYPE_EQUAL;
}

/* Compare the VALARM components in VEVENTs a and b. Return 0 if they both
 * contain the same number of VALARMs with the same TRIGGERS of type duration.
 * Ignore any VALARMs of type DATETIME.
 * Return 0 if all alarms match or both do not define alarms. */
static int jmap_compare_alerts(icalcomponent *a, icalcomponent *b) {
    icalcomponent *a_alarm, *b_alarm;
    icalproperty *prop;
    struct buf buf = BUF_INITIALIZER;
    int a_total = 0;
    int b_total = 0;
    int matches = 0;
    size_t size = 0;
    hash_table ha;

    /* Determine size of hash table and initalize. */
    for (a_alarm = icalcomponent_get_first_component(a, ICAL_VALARM_COMPONENT);
         a_alarm;
         a_alarm = icalcomponent_get_next_component(a, ICAL_VALARM_COMPONENT)) {
        size++;
    }
    construct_hash_table(&ha, size+1, 0);

    /* Collect VALARMs from event a. */
    for (a_alarm = icalcomponent_get_first_component(a, ICAL_VALARM_COMPONENT);
         a_alarm;
         a_alarm = icalcomponent_get_next_component(a, ICAL_VALARM_COMPONENT)) {

        const char *action, *trigger;

        prop = icalcomponent_get_first_property(a_alarm, ICAL_ACTION_PROPERTY);
        if (!prop) continue;
        action = icalvalue_as_ical_string(icalproperty_get_value(prop));

        prop = icalcomponent_get_first_property(a_alarm, ICAL_TRIGGER_PROPERTY);
        if (!prop) continue;
        trigger = icalvalue_as_ical_string(icalproperty_get_value(prop));

        /* Ignore TIME triggers. */
        struct icaltriggertype t = icalproperty_get_trigger(prop);
        if (!icaltime_is_null_time(t.time)) {
            continue;
        }

        buf_printf(&buf, "%s:%s", action, trigger);
        hash_insert(buf_cstring(&buf), a_alarm, &ha);
        buf_reset(&buf);

        a_total++;
    }

    /* Check if the alarms in b match the ones a. */
    for (b_alarm = icalcomponent_get_first_component(b, ICAL_VALARM_COMPONENT);
         b_alarm;
         b_alarm = icalcomponent_get_next_component(b, ICAL_VALARM_COMPONENT)) {

        b_total++;

        const char *action, *trigger;

        prop = icalcomponent_get_first_property(b_alarm, ICAL_ACTION_PROPERTY);
        if (!prop) continue;
        action = icalvalue_as_ical_string(icalproperty_get_value(prop));

        prop = icalcomponent_get_first_property(b_alarm, ICAL_TRIGGER_PROPERTY);
        if (!prop) continue;
        trigger = icalvalue_as_ical_string(icalproperty_get_value(prop));

        /* Ignore TIME triggers. */
        struct icaltriggertype t = icalproperty_get_trigger(prop);
        if (!icaltime_is_null_time(t.time)) {
            continue;
        }

        buf_printf(&buf, "%s:%s", action, trigger);
        icalcomponent *a_alarm = hash_lookup(buf_cstring(&buf), &ha);
        buf_reset(&buf);
        if (!a_alarm) {
            continue;
        }

        matches++;
    }

    buf_free(&buf);
    free_hash_table(&ha, NULL);

    return a_total != b_total || b_total != matches;
}

/* Update the calendar properties in the calendar mailbox named mboxname.
 * NULL values and negative integers are ignored. Return 0 on success. */
static int jmap_update_calendar(const char *mboxname,
                                const struct jmap_req *req,
                                const char *name,
                                const char *color,
                                int sortOrder,
                                int isVisible)
{
    struct mailbox *mbox = NULL;
    int rights;
    annotate_state_t *astate = NULL;
    struct buf val = BUF_INITIALIZER;
    int r;

    r = mailbox_open_iwl(mboxname, &mbox);
    if (r) {
        syslog(LOG_ERR, "mailbox_open_iwl(%s) failed: %s",
                mboxname, error_message(r));
        return r;
    }
    rights = mbox->acl ? cyrus_acl_myrights(req->authstate, mbox->acl) : 0;
    if (!(rights & DACL_READ)) {
        r = IMAP_MAILBOX_NONEXISTENT;
    } else if (!(rights & DACL_WRITE)) {
        r = IMAP_PERMISSION_DENIED;
    }
    if (r) {
        return r;
    }

    r = mailbox_get_annotate_state(mbox, 0, &astate);
    if (r) {
        syslog(LOG_ERR, "IOERROR: failed to open annotations %s: %s",
                mbox->name, error_message(r));
    }
    /* name */
    if (!r && name) {
        buf_printf(&val, "%s", name);
        static const char *displayname_annot =
            DAV_ANNOT_NS "<" XML_NS_DAV ">displayname";
        r = annotate_state_writemask(astate, displayname_annot, httpd_userid, &val);
        if (r) {
            syslog(LOG_ERR, "failed to write annotation %s: %s",
                    displayname_annot, error_message(r));
        }
        buf_reset(&val);
    }
    /* color */
    if (!r && color) {
        buf_printf(&val, "%s", color);
        static const char *color_annot =
            DAV_ANNOT_NS "<" XML_NS_APPLE ">calendar-color";
        r = annotate_state_writemask(astate, color_annot, httpd_userid, &val);
        if (r) {
            syslog(LOG_ERR, "failed to write annotation %s: %s",
                    color_annot, error_message(r));
        }
        buf_reset(&val);
    }
    /* sortOrder */
    if (!r && sortOrder >= 0) {
        buf_printf(&val, "%d", sortOrder);
        static const char *sortOrder_annot =
            DAV_ANNOT_NS "<" XML_NS_APPLE ">calendar-order";
        r = annotate_state_writemask(astate, sortOrder_annot, httpd_userid, &val);
        if (r) {
            syslog(LOG_ERR, "failed to write annotation %s: %s",
                    sortOrder_annot, error_message(r));
        }
        buf_reset(&val);
    }
    /* isVisible */
    if (!r && isVisible >= 0) {
        buf_printf(&val, "%s", isVisible ? "true" : "false");
        static const char *sortOrder_annot =
            DAV_ANNOT_NS "<" XML_NS_CALDAV ">X-FM-isVisible";
        r = annotate_state_writemask(astate, sortOrder_annot, httpd_userid, &val);
        if (r) {
            syslog(LOG_ERR, "failed to write annotation %s: %s",
                    sortOrder_annot, error_message(r));
        }
        buf_reset(&val);
    }

    buf_free(&val);

    if (r) {
        mailbox_abort(mbox);
    }
    mailbox_close(&mbox);
    return r;
}

/* Delete the calendar mailbox named mboxname for the userid in req. */
static int jmap_delete_calendar(const char *mboxname, const struct jmap_req *req) {
    struct mailbox *mbox = NULL;
    int r;

    r = mailbox_open_irl(mboxname, &mbox);
    if (r) {
        syslog(LOG_ERR, "mailbox_open_irl(%s) failed: %s",
                mboxname, error_message(r));
        return r;
    }
    int rights = mbox->acl ? cyrus_acl_myrights(req->authstate, mbox->acl) : 0;

    mailbox_close(&mbox);
    if (!(rights & DACL_READ)) {
        return IMAP_NOTFOUND;
    } else if (!(rights & DACL_RMCOL)) {
        return IMAP_PERMISSION_DENIED;
    }

    struct caldav_db *db = caldav_open_userid(req->userid);
    if (!db) {
        syslog(LOG_ERR, "caldav_open_mailbox failed for user %s", req->userid);
        return IMAP_INTERNAL;
    }
    r = caldav_delmbox(db, mboxname);
    if (r) {
        syslog(LOG_ERR, "failed to delete mailbox from caldav_db: %s",
                error_message(r));
        return r;
    }

    struct mboxevent *mboxevent = mboxevent_new(EVENT_MAILBOX_DELETE);
    if (mboxlist_delayed_delete_isenabled()) {
        r = mboxlist_delayed_deletemailbox(mboxname,
                httpd_userisadmin || httpd_userisproxyadmin,
                httpd_userid, req->authstate, mboxevent,
                1 /* checkacl */, 0 /* local_only */, 0 /* force */);
    } else {
        r = mboxlist_deletemailbox(mboxname,
                httpd_userisadmin || httpd_userisproxyadmin,
                httpd_userid, req->authstate, mboxevent,
                1 /* checkacl */, 0 /* local_only */, 0 /* force */);
    }

    int rr = caldav_close(db);
    if (!r) r = rr;

    return r;
}

static int getCalendars(struct jmap_req *req)
{
    struct calendars_rock rock;
    int r = 0;

    r = caldav_create_defaultcalendars(req->userid);
    if (r == IMAP_MAILBOX_NONEXISTENT) {
        /* The account exists but does not have a root mailbox. */
        json_t *err = json_pack("{s:s}", "type", "accountNoCalendars");
        json_array_append_new(req->response, json_pack("[s,o,s]",
                    "error", err, req->tag));
        return 0;
    } else if (r) return r;

    rock.array = json_pack("[]");
    rock.req = req;
    rock.props = NULL;
    rock.rows = 0;

    json_t *properties = json_object_get(req->args, "properties");
    if (properties && json_array_size(properties)) {
        rock.props = xzmalloc(sizeof(struct hash_table));
        construct_hash_table(rock.props, json_array_size(properties), 0);
        int i;
        int size = json_array_size(properties);
        for (i = 0; i < size; i++) {
            const char *id = json_string_value(json_array_get(properties, i));
            if (id == NULL) continue;
            /* 1 == properties */
            hash_insert(id, (void *)1, rock.props);
        }
    }

    json_t *want = json_object_get(req->args, "ids");
    json_t *notfound = json_array();
    if (want) {
        int i;
        int size = json_array_size(want);
        for (i = 0; i < size; i++) {
            const char *id = json_string_value(json_array_get(want, i));
            rock.rows = 0;
            char *mboxname = caldav_mboxname(req->userid, id);
            r = mboxlist_mboxtree(mboxname, &getcalendars_cb, &rock, MBOXTREE_SKIP_CHILDREN);
            free(mboxname);
            if (r) goto done;
            if (!rock.rows) {
                json_array_append_new(notfound, json_string(id));
            }
        }
    }
    else {
        r = mboxlist_usermboxtree(req->userid, &getcalendars_cb, &rock, /*flags*/0);
        if (r) goto done;
    }

    json_t *calendars = json_pack("{}");
    json_incref(rock.array);
    json_object_set_new(calendars, "accountId", json_string(req->userid));
    json_object_set_new(calendars, "state", jmap_getstate(MBTYPE_CALENDAR, req));
    json_object_set_new(calendars, "list", rock.array);
    if (json_array_size(notfound)) {
        json_object_set_new(calendars, "notFound", notfound);
    }
    else {
        json_decref(notfound);
        json_object_set_new(calendars, "notFound", json_null());
    }

    json_t *item = json_pack("[]");
    json_array_append_new(item, json_string("calendars"));
    json_array_append_new(item, calendars);
    json_array_append_new(item, json_string(req->tag));

    json_array_append_new(req->response, item);

done:
    if (rock.props) {
        free_hash_table(rock.props, NULL);
        free(rock.props);
    }
    json_decref(rock.array);
    return r;
}

struct calendarupdates_rock {
    modseq_t oldmodseq;
    json_t *changed;
    json_t *removed;
};

static int getcalendarupdates_cb(const mbentry_t *mbentry, void *vrock) {
    struct calendarupdates_rock *rock = (struct calendarupdates_rock *) vrock;
    /* Ignore any mailboxes aren't (possibly deleted) calendars. */
    if (!(mbentry->mbtype & (MBTYPE_CALENDAR|MBTYPE_DELETED))) {
        return 0;
    }
    /* Ignore special-purpose calendar mailboxes. */
    const char *uid = strrchr(mbentry->name, '.');
    if (uid) {
        uid++;
    } else {
        uid = mbentry->name;
    }
    if (jmap_calendar_ishidden(uid)) {
        return 0;
    }

    /* Ignore old changes. */
    if (mbentry->foldermodseq <= rock->oldmodseq) {
        return 0;
    }

    /* Report this calendar as changed or removed. */
    if (mbentry->mbtype & MBTYPE_CALENDAR) {
        json_array_append_new(rock->changed, json_string(uid));
    } else if (mbentry->mbtype & MBTYPE_DELETED) {
        json_array_append_new(rock->removed, json_string(uid));
    }

    return 0;
}

static int getCalendarUpdates(struct jmap_req *req)
{
    int r, pe;
    json_t *invalid;
    struct caldav_db *db;
    const char *since = NULL;
    int dofetch = 0;
    struct buf buf = BUF_INITIALIZER;
    modseq_t oldmodseq;

    r = caldav_create_defaultcalendars(req->userid);
    if (r == IMAP_MAILBOX_NONEXISTENT) {
        /* The account exists but does not have a root mailbox. */
        json_t *err = json_pack("{s:s}", "type", "accountNoCalendars");
        json_array_append_new(req->response, json_pack("[s,o,s]",
                    "error", err, req->tag));
        return 0;
    } else if (r) return r;


    db = caldav_open_userid(req->userid);
    if (!db) {
        syslog(LOG_ERR, "caldav_open_mailbox failed for user %s", req->userid);
        r = IMAP_INTERNAL;
        goto done;
    }

    /* Parse and validate arguments. */
    invalid = json_pack("[]");
    pe = jmap_readprop(req->args, "sinceState", 1 /*mandatory*/, invalid, "s", &since);
    if (pe > 0) {
        oldmodseq = str2uint64(since);
        if (!oldmodseq) {
            json_array_append_new(invalid, json_string("sinceState"));
        }
    }
    jmap_readprop(req->args, "fetchRecords", 0 /*mandatory*/, invalid, "b", &dofetch);
    if (json_array_size(invalid)) {
        json_t *err = json_pack("{s:s, s:o}", "type", "invalidArguments", "arguments", invalid);
        json_array_append_new(req->response, json_pack("[s,o,s]", "error", err, req->tag));
        r = 0;
        goto done;
    }
    json_decref(invalid);

    /* Lookup any updates. */
    char *mboxname = caldav_mboxname(req->userid, NULL);
    struct calendarupdates_rock rock;
    memset(&rock, 0, sizeof(struct calendarupdates_rock));
    rock.oldmodseq = oldmodseq;
    rock.changed = json_pack("[]");
    rock.removed = json_pack("[]");
    r = mboxlist_mboxtree(mboxname, getcalendarupdates_cb, &rock,
            MBOXTREE_TOMBSTONES|MBOXTREE_SKIP_ROOT);
    free(mboxname);
    if (r) {
        json_t *err = json_pack("{s:s}", "type", "cannotCalculateChanges");
        json_array_append_new(req->response, json_pack("[s,o,s]", "error", err, req->tag));
        json_decref(rock.changed);
        json_decref(rock.removed);
        goto done;
    }

    /* Create response. */
    json_t *calendarUpdates = json_pack("{}");
    json_object_set_new(calendarUpdates, "accountId", json_string(req->userid));
    json_object_set_new(calendarUpdates, "oldState", json_string(since));
    json_object_set_new(calendarUpdates, "newState", jmap_getstate(MBTYPE_CALENDAR, req));

    json_object_set_new(calendarUpdates, "changed", rock.changed);
    json_object_set_new(calendarUpdates, "removed", rock.removed);

    json_t *item = json_pack("[]");
    json_array_append_new(item, json_string("calendarUpdates"));
    json_array_append_new(item, calendarUpdates);
    json_array_append_new(item, json_string(req->tag));
    json_array_append_new(req->response, item);

    if (dofetch && json_array_size(rock.changed)) {
        struct jmap_req subreq = *req; // struct copy, woot
        subreq.args = json_pack("{}");
        json_object_set(subreq.args, "ids", rock.changed);
        r = getCalendars(&subreq);
        json_decref(subreq.args);
    }

  done:
    buf_free(&buf);
    if (db) caldav_close(db);
    return r;
}

static int setCalendars(struct jmap_req *req)
{
    int r = 0;
    json_t *set = NULL;

    json_t *state = json_object_get(req->args, "ifInState");
    if (state && jmap_checkstate(state, MBTYPE_CALENDAR, req)) {
        json_array_append_new(req->response, json_pack("[s, {s:s}, s]",
                    "error", "type", "stateMismatch", req->tag));
        goto done;
    }
    set = json_pack("{s:s}", "accountId", req->userid);
    json_object_set_new(set, "oldState", jmap_getstate(MBTYPE_CALENDAR, req));

    r = caldav_create_defaultcalendars(req->userid);
    if (r == IMAP_MAILBOX_NONEXISTENT) {
        /* The account exists but does not have a root mailbox. */
        json_t *err = json_pack("{s:s}", "type", "accountNoCalendars");
        json_array_append_new(req->response, json_pack("[s,o,s]",
                    "error", err, req->tag));
        return 0;
    } else if (r) return r;

    json_t *create = json_object_get(req->args, "create");
    if (create) {
        json_t *created = json_pack("{}");
        json_t *notCreated = json_pack("{}");
        json_t *record;

        const char *key;
        json_t *arg;
        json_object_foreach(create, key, arg) {
            /* Validate calendar id. */
            if (!strlen(key)) {
                json_t *err= json_pack("{s:s}", "type", "invalidArguments");
                json_object_set_new(notCreated, key, err);
                continue;
            }

            /* Parse and validate properties. */
            json_t *invalid = json_pack("[]");
            const char *name = NULL;
            const char *color = NULL;
            int32_t sortOrder = -1;
            int isVisible = 0;
            int pe; /* parse error */
            short flag;

            /* Mandatory properties. */
            pe = jmap_readprop(arg, "name", 1,  invalid, "s", &name);
            if (pe > 0 && strnlen(name, 256) == 256) {
                json_array_append_new(invalid, json_string("name"));
            }

            /* XXX - wait for CalConnect/Neil feedback on how to validate */
            jmap_readprop(arg, "color", 1,  invalid, "s", &color);

            pe = jmap_readprop(arg, "sortOrder", 1,  invalid, "i", &sortOrder);
            if (pe > 0 && sortOrder < 0) {
                json_array_append_new(invalid, json_string("sortOrder"));
            }
            pe = jmap_readprop(arg, "isVisible", 1,  invalid, "b", &isVisible);
            if (pe > 0 && !isVisible) {
                json_array_append_new(invalid, json_string("isVisible"));
            }
            /* Optional properties. If present, these MUST be set to true. */
            flag = 1; jmap_readprop(arg, "mayReadFreeBusy", 0,  invalid, "b", &flag);
            if (!flag) {
                json_array_append_new(invalid, json_string("mayReadFreeBusy"));
            }
            flag = 1; jmap_readprop(arg, "mayReadItems", 0,  invalid, "b", &flag);
            if (!flag) {
                json_array_append_new(invalid, json_string("mayReadItems"));
            }
            flag = 1; jmap_readprop(arg, "mayAddItems", 0,  invalid, "b", &flag);
            if (!flag) {
                json_array_append_new(invalid, json_string("mayAddItems"));
            }
            flag = 1; jmap_readprop(arg, "mayModifyItems", 0,  invalid, "b", &flag);
            if (!flag) {
                json_array_append_new(invalid, json_string("mayModifyItems"));
            }
            flag = 1; jmap_readprop(arg, "mayRemoveItems", 0,  invalid, "b", &flag);
            if (!flag) {
                json_array_append_new(invalid, json_string("mayRemoveItems"));
            }
            flag = 1; jmap_readprop(arg, "mayRename", 0,  invalid, "b", &flag);
            if (!flag) {
                json_array_append_new(invalid, json_string("mayRename"));
            }
            flag = 1; jmap_readprop(arg, "mayDelete", 0,  invalid, "b", &flag);
            if (!flag) {
                json_array_append_new(invalid, json_string("mayDelete"));
            }

            /* Report any property errors and bail out. */
            if (json_array_size(invalid)) {
                json_t *err = json_pack("{s:s, s:o}",
                        "type", "invalidProperties", "properties", invalid);
                json_object_set_new(notCreated, key, err);
                continue;
            }
            json_decref(invalid);

            /* Create a calendar named uid. */
            char *uid = xstrdup(makeuuid());
            char *mboxname = caldav_mboxname(req->userid, uid);
            char rights[100];
            struct buf acl = BUF_INITIALIZER;
            buf_reset(&acl);
            cyrus_acl_masktostr(ACL_ALL | DACL_READFB, rights);
            buf_printf(&acl, "%s\t%s\t", httpd_userid, rights);
            cyrus_acl_masktostr(DACL_READFB, rights);
            buf_printf(&acl, "%s\t%s\t", "anyone", rights);
            r = mboxlist_createsync(mboxname, MBTYPE_CALENDAR,
                    NULL /* partition */,
                    req->userid, req->authstate,
                    0 /* options */, 0 /* uidvalidity */,
                    0 /* highestmodseq */, buf_cstring(&acl),
                    NULL /* uniqueid */, 0 /* local_only */,
                    NULL /* mboxptr */);
            buf_free(&acl);
            if (r) {
                syslog(LOG_ERR, "IOERROR: failed to create %s (%s)",
                        mboxname, error_message(r));
                if (r == IMAP_PERMISSION_DENIED) {
                    json_t *err = json_pack("{s:s}", "type", "accountReadOnly");
                    json_object_set_new(notCreated, key, err);
                }
                free(mboxname);
                goto done;
            }
            r = jmap_update_calendar(mboxname, req, name, color, sortOrder, isVisible);
            if (r) {
                free(uid);
                int rr = mboxlist_delete(mboxname);
                if (rr) {
                    syslog(LOG_ERR, "could not delete mailbox %s: %s",
                            mboxname, error_message(rr));
                }
                free(mboxname);
                goto done;
            }
            free(mboxname);

            /* Report calendar as created. */
            record = json_pack("{s:s}", "id", uid);
            json_object_set_new(created, key, record);
            /* hash_insert takes ownership of uid. */
            hash_insert(key, uid, req->idmap);
        }

        if (json_object_size(created)) {
            json_object_set(set, "created", created);
        }
        json_decref(created);

        if (json_object_size(notCreated)) {
            json_object_set(set, "notCreated", notCreated);
        }
        json_decref(notCreated);
    }

    json_t *update = json_object_get(req->args, "update");
    if (update) {
        json_t *updated = json_pack("[]");
        json_t *notUpdated = json_pack("{}");

        const char *uid;
        json_t *arg;
        json_object_foreach(update, uid, arg) {

            /* Validate uid */
            if (!strlen(uid) || *uid == '#') {
                json_t *err= json_pack("{s:s}", "type", "invalidArguments");
                json_object_set_new(notUpdated, uid, err);
                continue;
            }
            if (jmap_calendar_ishidden(uid)) {
                json_t *err = json_pack("{s:s}", "type", "notFound");
                json_object_set_new(notUpdated, uid, err);
                continue;
            }

            /* Parse and validate properties. */
            json_t *invalid = json_pack("[]");

            const char *name = NULL;
            const char *color = NULL;
            int32_t sortOrder = -1;
            int isVisible = -1;
            int flag;
            int pe = 0; /* parse error */
            pe = jmap_readprop(arg, "name", 0,  invalid, "s", &name);
            if (pe > 0 && strnlen(name, 256) == 256) {
                json_array_append_new(invalid, json_string("name"));
            }
            pe = jmap_readprop(arg, "color", 0,  invalid, "s", &color);
            if (pe > 0) {
                /* XXX - wait for CalConnect/Neil feedback on how to validate */
            }
            pe = jmap_readprop(arg, "sortOrder", 0,  invalid, "i", &sortOrder);
            if (pe > 0 && sortOrder < 0) {
                json_array_append_new(invalid, json_string("sortOrder"));
            }
            jmap_readprop(arg, "isVisible", 0,  invalid, "b", &isVisible);

            /* The mayFoo properties are immutable and MUST NOT set. */
            pe = jmap_readprop(arg, "mayReadFreeBusy", 0,  invalid, "b", &flag);
            if (pe > 0) {
                json_array_append_new(invalid, json_string("mayReadFreeBusy"));
            }
            pe = jmap_readprop(arg, "mayReadItems", 0,  invalid, "b", &flag);
            if (pe > 0) {
                json_array_append_new(invalid, json_string("mayReadItems"));
            }
            pe = jmap_readprop(arg, "mayAddItems", 0,  invalid, "b", &flag);
            if (pe > 0) {
                json_array_append_new(invalid, json_string("mayAddItems"));
            }
            pe = jmap_readprop(arg, "mayModifyItems", 0,  invalid, "b", &flag);
            if (pe > 0) {
                json_array_append_new(invalid, json_string("mayModifyItems"));
            }
            pe = jmap_readprop(arg, "mayRemoveItems", 0,  invalid, "b", &flag);
            if (pe > 0) {
                json_array_append_new(invalid, json_string("mayRemoveItems"));
            }
            pe = jmap_readprop(arg, "mayRename", 0,  invalid, "b", &flag);
            if (pe > 0) {
                json_array_append_new(invalid, json_string("mayRename"));
            }
            pe = jmap_readprop(arg, "mayDelete", 0,  invalid, "b", &flag);
            if (pe > 0) {
                json_array_append_new(invalid, json_string("mayDelete"));
            }

            /* Report any property errors and bail out. */
            if (json_array_size(invalid)) {
                json_t *err = json_pack("{s:s, s:o}",
                        "type", "invalidProperties", "properties", invalid);
                json_object_set_new(notUpdated, uid, err);
                continue;
            }
            json_decref(invalid);

            /* Update the calendar named uid. */
            char *mboxname = caldav_mboxname(req->userid, uid);
            r = jmap_update_calendar(mboxname, req, name, color, sortOrder, isVisible);
            free(mboxname);
            if (r == IMAP_NOTFOUND || r == IMAP_MAILBOX_NONEXISTENT) {
                json_t *err = json_pack("{s:s}", "type", "notFound");
                json_object_set_new(notUpdated, uid, err);
                r = 0;
                continue;
            }
            else if (r == IMAP_PERMISSION_DENIED) {
                json_t *err = json_pack("{s:s}", "type", "accountReadOnly");
                json_object_set_new(notUpdated, uid, err);
                r = 0;
                continue;
            }

            /* Report calendar as updated. */
            json_array_append_new(updated, json_string(uid));
        }

        if (json_array_size(updated)) {
            json_object_set(set, "updated", updated);
        }
        json_decref(updated);
        if (json_object_size(notUpdated)) {
            json_object_set(set, "notUpdated", notUpdated);
        }
        json_decref(notUpdated);
    }

    json_t *destroy = json_object_get(req->args, "destroy");
    if (destroy) {
        json_t *destroyed = json_pack("[]");
        json_t *notDestroyed = json_pack("{}");

        size_t index;
        json_t *juid;

        json_array_foreach(destroy, index, juid) {

            /* Validate uid. JMAP destroy does not allow reference uids. */
            const char *uid = json_string_value(juid);
            if (!strlen(uid) || *uid == '#' || jmap_calendar_ishidden(uid)) {
                json_t *err = json_pack("{s:s}", "type", "notFound");
                json_object_set_new(notDestroyed, uid, err);
                continue;
            }

            /* Do not allow to remove the default calendar. */
            char *mboxname = caldav_mboxname(req->userid, NULL);
            static const char *defaultcal_annot =
                DAV_ANNOT_NS "<" XML_NS_CALDAV ">schedule-default-calendar";
            struct buf attrib = BUF_INITIALIZER;
            r = annotatemore_lookupmask(mboxname, defaultcal_annot, httpd_userid, &attrib);
            free(mboxname);
            const char *defaultcal = "Default";
            if (!r && attrib.len) {
                defaultcal = buf_cstring(&attrib);
            }
            if (!strcmp(uid, defaultcal)) {
                /* XXX - The isDefault set error is not documented in the spec. */
                json_t *err = json_pack("{s:s}", "type", "isDefault");
                json_object_set_new(notDestroyed, uid, err);
                buf_free(&attrib);
                continue;
            }
            buf_free(&attrib);

            /* Destroy calendar. */
            mboxname = caldav_mboxname(req->userid, uid);
            r = jmap_delete_calendar(mboxname, req);
            free(mboxname);
            if (r == IMAP_NOTFOUND || r == IMAP_MAILBOX_NONEXISTENT) {
                json_t *err = json_pack("{s:s}", "type", "notFound");
                json_object_set_new(notDestroyed, uid, err);
                r = 0;
                continue;
            } else if (r == IMAP_PERMISSION_DENIED) {
                json_t *err = json_pack("{s:s}", "type", "accountReadOnly");
                json_object_set_new(notDestroyed, uid, err);
                r = 0;
                continue;
            } else if (r) {
                goto done;
            }

            /* Report calendar as destroyed. */
            json_array_append_new(destroyed, json_string(uid));
        }

        if (json_array_size(destroyed)) {
            json_object_set(set, "destroyed", destroyed);
        }
        json_decref(destroyed);
        if (json_object_size(notDestroyed)) {
            json_object_set(set, "notDestroyed", notDestroyed);
        }
        json_decref(notDestroyed);
    }

    /* Set newState field in calendarsSet. */
    if (json_object_get(set, "created") ||
        json_object_get(set, "updated") ||
        json_object_get(set, "destroyed")) {

        r = jmap_bumpstate(MBTYPE_CALENDAR, req);
        if (r) goto done;
    }
    json_object_set_new(set, "newState", jmap_getstate(MBTYPE_CALENDAR, req));

    json_incref(set);
    json_t *item = json_pack("[]");
    json_array_append_new(item, json_string("calendarsSet"));
    json_array_append_new(item, set);
    json_array_append_new(item, json_string(req->tag));
    json_array_append_new(req->response, item);

done:
    if (set) json_decref(set);
    return r;
}

/* Convert time t to a RFC3339 formatted localdate string. Return the number
 * of bytes written to buf sized size, excluding the terminating null byte. */
static int jmap_timet_to_localdate(time_t t, char* buf, size_t size) {
    int n = time_to_rfc3339(t, buf, size);
    if (n && buf[n-1] == 'Z') {
        buf[n-1] = '\0';
        n--;
    }
    return n;
}

/* Convert the JMAP datetime in buf to tm time. Return 0 on success. */
static int jmap_date_to_tm(const char *buf, struct tm *tm) {
    /* Initialize tm. We don't know about daylight savings time here. */
    memset(tm, 0, sizeof(struct tm));
    tm->tm_isdst = -1;

    /* Parse UTC date. */
    const char *p = strptime(buf, "%Y-%m-%dT%H:%M:%SZ", tm);
    if (!p || *p) {
        return -1;
    }
    return 0;
}

/* Convert the JMAP datetime formatted buf into ical datetime dt.
 * Return 0 on success. */
static int jmap_date_to_icaltime(const char *buf,
                                 icaltimetype *dt,
                                 int isAllDay) {
    struct tm tm;
    int r;
    icaltimetype tmp;

    r = jmap_date_to_tm(buf, &tm);
    if (r) return r;

    if (isAllDay && (tm.tm_sec || tm.tm_min || tm.tm_hour)) {
        return 1;
    }

    tmp = icaltime_from_timet_with_zone(mktime(&tm), 0, icaltimezone_get_utc_timezone());
    tmp.is_date = isAllDay;
    *dt = tmp;
    return 0;
}

/* Convert the JMAP local datetime in buf to tm time. Return 0 on success. */
static int jmap_localdate_to_tm(const char *buf, struct tm *tm) {
    /* Initialize tm. We don't know about daylight savings time here. */
    memset(tm, 0, sizeof(struct tm));
    tm->tm_isdst = -1;

    /* Parse LocalDate. */
    const char *p = strptime(buf, "%Y-%m-%dT%H:%M:%S", tm);
    if (!p || *p) {
        return -1;
    }
    return 0;
}

/* Convert the JMAP local datetime formatted buf into ical datetime dt
 * using timezone tz. Return 0 on success. */
static int jmap_localdate_to_icaltime(const char *buf,
                                      icaltimetype *dt,
                                      icaltimezone *tz,
                                      int isAllDay) {
    struct tm tm;
    int r;
    char *s = NULL;
    icaltimetype tmp;

    r = jmap_localdate_to_tm(buf, &tm);
    if (r) return r;

    if (isAllDay && (tm.tm_sec || tm.tm_min || tm.tm_hour)) {
        return 1;
    }

    /* Can't use icaltime_from_timet_with_zone since it tries to convert
     * t from UTC into tz. Let's feed ical a DATETIME string, instead. */
    s = xzmalloc(16);
    strftime(s, 16, "%Y%m%dT%H%M%S", &tm);
    tmp = icaltime_from_string(s);
    free(s);
    if (icaltime_is_null_time(tmp)) {
        return -1;
    }
    tmp.zone = tz;
    tmp.is_date = isAllDay;
    *dt = tmp;
    return 0;
}

/* Convert icaltime to a RFC3339 formatted localdate string. The returned
 * string is owned by the caller. Return NULL on error. */
static char* jmap_icaltime_to_localdate_r(icaltimetype icaltime) {
    char *s;
    time_t t;

    s = xmalloc(RFC3339_DATETIME_MAX);
    t = icaltime_as_timet(icaltime);
    if (!jmap_timet_to_localdate(t, s, RFC3339_DATETIME_MAX)) {
        return NULL;
    }
    return s;
}

/* Compare int in ascending order. */
static int jmap_intcmp(const void *aa, const void *bb)
{
    const int *a = aa, *b = bb;
    return (*a < *b) ? -1 : (*a > *b);
}

/* Compare time_t in ascending order. */
static int jmap_timetcmp(const void *aa, const void *bb)
{
    const time_t *a = aa, *b = bb;
    return (*a < *b) ? -1 : (*a > *b);
}

/* Return the identity of i. This is a helper for recur_byX. */
static int jmap_intident(int i) {
    return i;
}

/*  Convert libicals internal by_day encoding to JMAP byday. */
static int jmap_icalbyday_to_byday(int i) {
    int w = icalrecurrencetype_day_position(i);
    int d = icalrecurrencetype_day_day_of_week(i);
    if (d) {
        /* We could encounter libical's special ANY day here. But they don't
         * care about it in the pos*7+dow computation. See more in the inline
         * doc for icalrecurrencetype_day_day_of_week in icalrecur.c */
        d--;
    }
    return d + 7*w;
}

/*  Convert libicals internal by_month encoding to JMAP byday. */
static int jmap_icalbymonth_to_bymonth(int i) {
    return i-1;
}

/* Convert at most nmemb entries in the ical recurrence byDay/Month/etc array
 * named byX using conv. Return a new JSON array, sorted in ascending order. */
static json_t* jmap_recurrence_byX_from_ical(short byX[], size_t nmemb, int (*conv)(int)) {
    json_t *jbd = json_pack("[]");

    size_t i;
    int tmp[nmemb];
    for (i = 0; i < nmemb && byX[i] != ICAL_RECURRENCE_ARRAY_MAX; i++) {
        tmp[i] = conv(byX[i]);
    }

    size_t n = i;
    qsort(tmp, n, sizeof(int), jmap_intcmp);
    for (i = 0; i < n; i++) {
        json_array_append_new(jbd, json_pack("i", tmp[i]));
    }

    return jbd;
}

/* Convert the ical recurrence recur to a JMAP structure encoded in JSON using
 * timezone id tzid for localdate conversions. */
static json_t* jmap_recurrence_from_ical(struct icalrecurrencetype recur, const char *tzid) {
    json_t *jrecur = json_pack("{}");

    /* frequency */
    /* XXX - icalrecur depends on a recent change to libical. Might need to
     * add support for this to Cyrus imap/ical_support.h for backward
     * compatibility. */
    char *s = xstrdup(icalrecur_freq_to_string(recur.freq));
    char *p = s; for ( ; *p; ++p) *p = tolower(*p);
    json_object_set_new(jrecur, "frequency", json_string(s));
    free(s);

    if (recur.interval > 1) {
        json_object_set_new(jrecur, "interval", json_pack("i", recur.interval));
    }

    /* firstDayOfWeek */
    short day = recur.week_start - 1;
    if (day >= 0 && day != 1) {
        json_object_set_new(jrecur, "firstDayOfWeek", json_pack("i", day));
    }

    if (recur.by_day[0] != ICAL_RECURRENCE_ARRAY_MAX) {
        json_object_set_new(jrecur, "byDay",
                jmap_recurrence_byX_from_ical(recur.by_day,
                    ICAL_BY_DAY_SIZE, &jmap_icalbyday_to_byday));
    }
    if (recur.by_month_day[0] != ICAL_RECURRENCE_ARRAY_MAX) {
        json_object_set_new(jrecur, "byDate",
                jmap_recurrence_byX_from_ical(recur.by_month_day,
                    ICAL_BY_MONTHDAY_SIZE, &jmap_intident));
    }
    if (recur.by_month[0] != ICAL_RECURRENCE_ARRAY_MAX) {
        json_object_set_new(jrecur, "byMonth",
                jmap_recurrence_byX_from_ical(recur.by_month,
                    ICAL_BY_MONTH_SIZE, &jmap_icalbymonth_to_bymonth));
    }
    if (recur.by_year_day[0] != ICAL_RECURRENCE_ARRAY_MAX) {
        json_object_set_new(jrecur, "byYearDay",
                jmap_recurrence_byX_from_ical(recur.by_year_day,
                    ICAL_BY_YEARDAY_SIZE, &jmap_intident));
    }
    if (recur.by_month[0] != ICAL_RECURRENCE_ARRAY_MAX) {
        json_object_set_new(jrecur, "byWeekNo",
                jmap_recurrence_byX_from_ical(recur.by_month,
                    ICAL_BY_MONTH_SIZE, &jmap_intident));
    }
    if (recur.by_hour[0] != ICAL_RECURRENCE_ARRAY_MAX) {
        json_object_set_new(jrecur, "byHour",
                jmap_recurrence_byX_from_ical(recur.by_hour,
                    ICAL_BY_HOUR_SIZE, &jmap_intident));
    }
    if (recur.by_minute[0] != ICAL_RECURRENCE_ARRAY_MAX) {
        json_object_set_new(jrecur, "byMinute",
                jmap_recurrence_byX_from_ical(recur.by_minute,
                    ICAL_BY_MINUTE_SIZE, &jmap_intident));
    }
    if (recur.by_second[0] != ICAL_RECURRENCE_ARRAY_MAX) {
        json_object_set_new(jrecur, "bySecond",
                jmap_recurrence_byX_from_ical(recur.by_second,
                    ICAL_BY_SECOND_SIZE, &jmap_intident));
    }
    if (recur.by_set_pos[0] != ICAL_RECURRENCE_ARRAY_MAX) {
        json_object_set_new(jrecur, "bySetPosition",
                jmap_recurrence_byX_from_ical(recur.by_set_pos,
                    ICAL_BY_SETPOS_SIZE, &jmap_intident));
    }

    if (recur.count != 0) {
        /* Recur count takes precedence over until. */
        json_object_set_new(jrecur, "count", json_pack("i", recur.count));
    } else if (!icaltime_is_null_time(recur.until)) {
        icaltimezone *tz = icaltimezone_get_builtin_timezone(tzid);
        icaltimetype dtloc = icaltime_convert_to_zone(recur.until, tz);
        char *until = jmap_icaltime_to_localdate_r(dtloc);
        json_object_set_new(jrecur, "until", json_string(until));
        free(until);
    }

    return jrecur;
}

/* Convert a VEVENT ical component to CalendarEvent attachments. */
static json_t* jmap_attachments_from_ical(icalcomponent *comp) {
    icalproperty* prop;
    json_t *ret = json_pack("[]");

    for (prop = icalcomponent_get_first_property(comp, ICAL_ATTACH_PROPERTY);
         prop;
         prop = icalcomponent_get_next_property(comp, ICAL_ATTACH_PROPERTY)) {

        icalattach *attach = icalproperty_get_attach(prop);
        icalparameter *param = NULL;
        json_t *file = NULL;

        /* Ignore ATTACH properties with value BINARY. */
        if (!attach || !icalattach_get_is_url(attach)) {
            continue;
        }

        /* blobId */
        /* XXX Bron: for now the blobId is the attachment URL. */
        const char *url = icalattach_get_url(attach);
        if (!url || !strlen(url)) {
            continue;
        }

        file = json_pack("{s:s}", "blobId", url);

        /* type */
        param = icalproperty_get_first_parameter(prop, ICAL_FMTTYPE_PARAMETER);
        if (param) {
            const char *type = icalparameter_get_fmttype(param);
            json_object_set_new(file, "type",
                    type && strlen(type) ? json_string(type) : json_null());
        }

        /* name */
        /* XXX ALways null. */
        json_object_set_new(file, "name", json_null());

        /* size */
        json_int_t size = -1;
        param = icalproperty_get_first_parameter(prop, ICAL_SIZE_PARAMETER);
        if (param) {
            const char *s = icalparameter_get_size(param);
            if (s) {
                char *ptr;
                size = strtol(s, &ptr, 10);
                json_object_set_new(file, "size",
                        ptr && *ptr == '\0' ? json_integer(size) : json_null());
            }
        }

        json_array_append_new(ret, file);
    }

    if (!json_array_size(ret)) {
        json_decref(ret);
        ret = json_null();
    }

    return ret;
}


/* Convert a VEVENT ical component to CalendarEvent inclusions. */
static json_t* jmap_inclusions_from_ical(icalcomponent *comp) {
    icalproperty* prop;
    size_t sincl = 8;
    size_t nincl = 0;
    time_t *incl = xmalloc(sincl * sizeof(time_t));
    json_t *ret;
    size_t i;
    char timebuf[RFC3339_DATETIME_MAX];

    /* Collect all RDATE occurrences as datetimes into incl. */
    for(prop = icalcomponent_get_first_property(comp, ICAL_RDATE_PROPERTY);
        prop;
        prop = icalcomponent_get_next_property(comp, ICAL_RDATE_PROPERTY)) {

        struct icaldatetimeperiodtype rdate;
        time_t t;

        rdate = icalproperty_get_rdate(prop);
        if (!icalperiodtype_is_null_period(rdate.period)) {
            continue;
        }
        if (icaltime_is_null_time(rdate.time)) {
            continue;
        }
        t = icaltime_as_timet_with_zone(rdate.time, rdate.time.zone ?
                rdate.time.zone : icaltimezone_get_utc_timezone());
        if (nincl == sincl) {
            sincl <<= 1;
            incl = xrealloc(incl, sincl * sizeof(time_t));
        }
        incl[nincl++] = t;
    }
    if (!nincl) {
        ret = json_null();
        goto done;
    }

    /* Sort ascending. */
    qsort(incl, nincl, sizeof(time_t), &jmap_timetcmp);

    /* Convert incl to JMAP LocalDate. */
    ret = json_pack("[]");
    for (i = 0; i < nincl; ++i) {
        int n = jmap_timet_to_localdate(incl[i], timebuf, RFC3339_DATETIME_MAX);
        if (!n) continue;
        json_array_append_new(ret, json_string(timebuf));
    }

done:
    free(incl);
    return ret;
}

/* Convert the VALARMS in the VEVENT comp to CalendarEvent alerts. */
static json_t* jmap_alerts_from_ical(icalcomponent *comp) {
    json_t* ret = json_pack("[]");
    icalcomponent* alarm;

    for (alarm = icalcomponent_get_first_component(comp, ICAL_VALARM_COMPONENT);
         alarm;
         alarm = icalcomponent_get_next_component(comp, ICAL_VALARM_COMPONENT)) {

        icalproperty* prop;
        icalvalue* val;
        const char *type;
        struct icaltriggertype trigger;
        json_int_t diff;

        /* type */
        prop = icalcomponent_get_first_property(alarm, ICAL_ACTION_PROPERTY);
        if (!prop) {
            continue;
        }
        val = icalproperty_get_value(prop);
        if (!val) {
            continue;
        }
        enum icalproperty_action action = icalvalue_get_action(val);
        if (action == ICAL_ACTION_EMAIL) {
            type = "email";
        } else {
            type = "alert";
        }

        /* minutesBefore */
        prop = icalcomponent_get_first_property(alarm, ICAL_TRIGGER_PROPERTY);
        if (!prop) {
            continue;
        }
        trigger = icalproperty_get_trigger(prop);
        if (!icaldurationtype_is_null_duration(trigger.duration)) {
            diff = icaldurationtype_as_int(trigger.duration) / -60;
        } else {
            icaltimetype tgtime = icaltime_convert_to_zone(trigger.time,
                    icaltimezone_get_utc_timezone());
            time_t tg = icaltime_as_timet(tgtime);
            icaltimetype dtstart = icaltime_convert_to_zone(
                    icalcomponent_get_dtstart(comp),
                    icaltimezone_get_utc_timezone());
            time_t dt = icaltime_as_timet(dtstart);
            diff = difftime(dt, tg) / (json_int_t) 60;
        }

        json_array_append_new(ret, json_pack("{s:s, s:i}",
                    "type", type, "minutesBefore", diff));
    }

    if (!json_array_size(ret)) {
        json_decref(ret);
        ret = json_null();
    }
    return ret;
}

/* Set isyou if userid matches the user looked up by caladdr. Return 0 on
 * success or a Cyrus error on failure. */
static int jmap_isyou(const char *caladdr, const char *userid, short *isyou) {
    struct sched_param sparam;

    if (userid) {
        sparam.userid = NULL;
        int r = caladdress_lookup(caladdr, &sparam, userid);
        if (r && r != HTTP_NOT_FOUND) {
            syslog(LOG_ERR, "caladdress_lookup: failed to lookup caladdr %s: %s",
                    caladdr, error_message(r));
            return r;
        }
        if (r != HTTP_NOT_FOUND && sparam.userid) {
            *isyou = !strcmp(userid, sparam.userid) ;
        } else {
            *isyou = 0;
        }
        sched_param_free(&sparam);
    }
    return 0;
}

/* Convert the ical ORGANIZER/ATTENDEEs in comp to CalendarEvent
 * participants, and store them in the pointers pointed to by
 * organizer and attendees, or NULL. The participant isYou field
 * is set, if this participant's caladdress belongs to userid. */
static void jmap_participants_from_ical(icalcomponent *comp,
                                        json_t **organizer,
                                        json_t **attendees,
                                        const char *userid) {
    icalproperty *prop;
    icalparameter *param;
    json_t *org = NULL;
    json_t *atts = NULL;
    const char *email;
    short isYou;
    struct hash_table *hatts = NULL;
    int r;

    /* Lookup ORGANIZER. */
    prop = icalcomponent_get_first_property(comp, ICAL_ORGANIZER_PROPERTY);
    if (!prop) {
        goto done;
    }
    org = json_pack("{}");

    /* name */
    param = icalproperty_get_first_parameter(prop, ICAL_CN_PARAMETER);
    json_object_set_new(org, "name",
            param ? json_string(icalparameter_get_cn(param)) : json_null());

    /* email */
    email = icalproperty_get_value_as_string(prop);
    if (!strncmp(email, "mailto:", 7)) email += 7;
    json_object_set_new(org, "email", json_string(email));

    /* isYou */
    r = jmap_isyou(email, userid, &isYou);
    if (r) goto done;
    json_object_set_new(org, "isYou", json_boolean(isYou));

    /* Collect all attendees in a map so we can lookup delegates. */
    hatts = xzmalloc(sizeof(struct hash_table));
    construct_hash_table(hatts, 32, 0);

    for (prop = icalcomponent_get_first_property(comp, ICAL_ATTENDEE_PROPERTY);
         prop;
         prop = icalcomponent_get_next_property(comp, ICAL_ATTENDEE_PROPERTY)) {

        hash_insert(icalproperty_get_value_as_string(prop), prop, hatts);
    }
    if (!hash_numrecords(hatts)) {
        goto done;
    }

    /* Convert all ATTENDEES. */
    atts = json_pack("[]");
    for (prop = icalcomponent_get_first_property(comp, ICAL_ATTENDEE_PROPERTY);
         prop;
         prop = icalcomponent_get_next_property(comp, ICAL_ATTENDEE_PROPERTY)) {

        json_t *att = json_pack("{}");

        /* name */
        param = icalproperty_get_first_parameter(prop, ICAL_CN_PARAMETER);
        json_object_set_new(att, "name",
                param ? json_string(icalparameter_get_cn(param)) : json_null());

        /* email */
        email = icalproperty_get_value_as_string(prop);
        if (!strncmp(email, "mailto:", 7)) email += 7;
        json_object_set_new(att, "email", json_string(email));

        /* rsvp */
        const char *rsvp = NULL;
        short depth = 0;
        while (!rsvp) {
            param = icalproperty_get_first_parameter(prop, ICAL_PARTSTAT_PARAMETER);
            icalparameter_partstat pst = icalparameter_get_partstat(param);
            switch (pst) {
                case ICAL_PARTSTAT_ACCEPTED:
                    rsvp = "yes";
                    break;
                case ICAL_PARTSTAT_DECLINED:
                    rsvp = "no";
                    break;
                case ICAL_PARTSTAT_TENTATIVE:
                    rsvp = "maybe";
                    break;
                case ICAL_PARTSTAT_DELEGATED:
                    param = icalproperty_get_first_parameter(prop, ICAL_DELEGATEDTO_PARAMETER);
                    if (param) {
                        const char *to = icalparameter_get_delegatedto(param);
                        prop = hash_lookup(to, hatts);
                        if (prop) {
                            /* Determine PARTSTAT from delegate. */
                            if (++depth > 64) {
                                /* This is a pathological case: libical does
                                 * not check for inifite DELEGATE chains, so we
                                 * make sure not to fall in an endless loop. */
                                syslog(LOG_ERR, "delegates exceed maximum recursion depth, ignoring rsvp");
                                rsvp = "";
                            }
                            continue;
                        }
                    }
                    /* fallthrough */
                default:
                    rsvp = "";
            }
        }
        json_object_set_new(att, "rsvp", json_string(rsvp));

        /* isYou */
        r = jmap_isyou(email, userid, &isYou);
        if (r) goto done;
        json_object_set_new(att, "isYou", json_boolean(isYou));

        if (json_object_size(att)) {
            json_array_append(atts, att);
        }
        json_decref(att);
    }

done:
    if (hatts) {
        free_hash_table(hatts, NULL);
        free(hatts);
    }
    if (org && atts) {
        *organizer = org;
        *attendees = atts;
        json_incref(org);
        json_incref(atts);
    } else {
        *organizer = json_null();
        *attendees = json_null();
    }
    if (org) json_decref(org);
    if (atts) json_decref(atts);
}

/* Determine the Olson TZID, if any, of the ical property prop. */
static const char *jmap_tzid_from_icalprop(icalproperty *prop, int guess) {
    const char *tzid = NULL;
    icalparameter *param = NULL;

    if (prop) param = icalproperty_get_first_parameter(prop, ICAL_TZID_PARAMETER);
    if (param) tzid = icalparameter_get_tzid(param);
    /* Check if the tzid already corresponds to an Olson name. */
    if (tzid) {
        icaltimezone *tz = icaltimezone_get_builtin_timezone(tzid);
        if (!tz && guess) {
            /* Try to guess the timezone. */
            icalvalue *val = icalproperty_get_value(prop);
            icaltimetype dt = icalvalue_get_datetime(val);
            tzid = dt.zone ? icaltimezone_get_location((icaltimezone*) dt.zone) : NULL;
            tzid = tzid && icaltimezone_get_builtin_timezone(tzid) ? tzid : NULL;
        }
    }
    return tzid;
}

/* Determine the Olson TZID, if any, of the ical property kind in component comp. */
static const char *jmap_tzid_from_ical(icalcomponent *comp,
                                       icalproperty_kind kind) {
    icalproperty *prop = icalcomponent_get_first_property(comp, kind);
    if (!prop) {
        return NULL;
    }
    return jmap_tzid_from_icalprop(prop, 1/*guess*/);
}

/* Convert the libical VEVENT comp to a CalendarEvent, excluding the
 * exceptions property. If parent is not NULL, treat comp as a VEVENT
 * exception and only convert properties that are valid for exceptions.
 * If userid is not NULL it will be used to identify participants.
 * In any case, only convert the properties named in props. */
static json_t* jmap_calendarevent_from_ical(icalcomponent *comp,
                                            icalcomponent *parent,
                                            struct hash_table *props,
                                            const char *userid) {
    icalproperty* prop;
    json_t *obj;
    short exc = parent != NULL;

    obj = json_pack("{}");

    /* Always determine isAllDay to set start, end and timezone fields. */
    int isAllDay = icaltime_is_date(icalcomponent_get_dtstart(comp));
    if (_wantprop(props, "isAllDay") && !exc) {
        json_object_set_new(obj, "isAllDay", json_boolean(isAllDay));
    }

    /* Convert properties. */

    /* summary */
    if (_wantprop(props, "summary")) {
        prop = icalcomponent_get_first_property(comp, ICAL_SUMMARY_PROPERTY);
        if (prop && exc && !jmap_compare_icalprop(comp, parent, ICAL_SUMMARY_PROPERTY)) {
            /* Don't return the exception SUMMARY if it matches the main event. */
            prop = NULL;
        }
        if (prop || !exc) {
            json_object_set_new(obj, "summary",
                    prop ? json_string(icalproperty_get_value_as_string(prop)) : json_string(""));
        }
    }

    /* description */
    if (_wantprop(props, "description")) {
        prop = icalcomponent_get_first_property(comp, ICAL_DESCRIPTION_PROPERTY);
        if (prop && exc && !jmap_compare_icalprop(comp, parent, ICAL_DESCRIPTION_PROPERTY)) {
            /* Don't return the exception DESCRIPTION if it matches the main event. */
            prop = NULL;
        }
        if (prop || !exc) {
            json_object_set_new(obj, "description",
                    prop ? json_string(icalproperty_get_value_as_string(prop)) : json_string(""));
        }
    }

    /* location */
    if (_wantprop(props, "location")) {
        prop = icalcomponent_get_first_property(comp, ICAL_LOCATION_PROPERTY);
        if (prop && exc && !jmap_compare_icalprop(comp, parent, ICAL_LOCATION_PROPERTY)) {
            /* Don't return the exception LOCATION if it matches the main event. */
            prop = NULL;
        }
        if (prop || !exc) {
            json_object_set_new(obj, "location",
                    prop ? json_string(icalproperty_get_value_as_string(prop)) : json_string(""));
        }
    }

    /* showAsFree */
    if (_wantprop(props, "showAsFree")) {
        prop = icalcomponent_get_first_property(comp, ICAL_TRANSP_PROPERTY);
        if (prop && exc && !jmap_compare_icalprop(comp, parent, ICAL_TRANSP_PROPERTY)) {
            /* Don't return the exception TRANSP if it matches the main event. */
            prop = NULL;
        }
        if (prop || !exc) {
            json_object_set_new(obj, "showAsFree",
                    json_boolean(prop &&
                        !strcmp(icalproperty_get_value_as_string(prop), "TRANSPARENT")));
        }
    }

    /* start */
    if (_wantprop(props, "start")) {
        struct icaltimetype dt = icalcomponent_get_dtstart(comp);
        char *s = jmap_icaltime_to_localdate_r(dt);
        json_object_set_new(obj, "start", json_string(s));
        free(s);
    }

    /* end */
    if (_wantprop(props, "end")) {
        struct icaltimetype dt = icalcomponent_get_dtend(comp);
        if (icaltime_is_null_time(dt) && !exc) {
            dt = icalcomponent_get_dtstart(comp);
        }
        if (!icaltime_is_null_time(dt)) {
            char *s = jmap_icaltime_to_localdate_r(dt);
            json_object_set_new(obj, "end", json_string(s));
            free(s);
        }
    }

    /* Always determine the event's start timezone. */
    const char *tzidstart = jmap_tzid_from_ical(comp, ICAL_DTSTART_PROPERTY);

    /* startTimeZone */
    if (_wantprop(props, "startTimeZone")) {
        json_object_set_new(obj, "startTimeZone",
                tzidstart && !isAllDay ? json_string(tzidstart) : json_null());
    }

    /* endTimeZone */
    if (_wantprop(props, "endTimeZone")) {
        const char *tzidend = jmap_tzid_from_ical(comp, ICAL_DTEND_PROPERTY);
        if (!tzidend) {
            tzidend = tzidstart;
        }
        json_object_set_new(obj, "endTimeZone",
                tzidend && !isAllDay ? json_string(tzidend) : json_null());
    }

    /* recurrence */
    if (_wantprop(props, "recurrence") && !exc) {
        json_t *recur = NULL;
        prop = icalcomponent_get_first_property(comp, ICAL_RRULE_PROPERTY);
        if (prop) {
            recur = jmap_recurrence_from_ical(icalproperty_get_rrule(prop), tzidstart);
        }
        json_object_set_new(obj, "recurrence", recur ? recur : json_null());
    }

    /* inclusions */
    if (_wantprop(props, "inclusions") && !exc) {
        json_object_set_new(obj, "inclusions", jmap_inclusions_from_ical(comp));
    }

    /* Do not convert exceptions. */

    /* alerts */
    if (_wantprop(props, "alerts") && (!exc || jmap_compare_alerts(comp, parent))) {
        json_t *alerts = jmap_alerts_from_ical(comp);
        if (alerts != json_null() || !exc) {
            json_object_set_new(obj, "alerts", alerts);
        }
    }

    /* organizer and attendees */
    if (_wantprop(props, "organizer") || _wantprop(props, "attendees")) {
        json_t *organizer, *attendees;
        jmap_participants_from_ical(comp, &organizer, &attendees, userid);
        if (organizer && _wantprop(props, "organizer") && (organizer != json_null() || !exc)) {
            json_object_set_new(obj, "organizer", organizer);
        }
        if (attendees && _wantprop(props, "attendees") && (attendees != json_null() || !exc)) {
            json_object_set_new(obj, "attendees", attendees);
        }
    }

    /* attachments */
    if (_wantprop(props, "attachments") && !exc) {
        json_object_set_new(obj, "attachments", jmap_attachments_from_ical(comp));
    }

    return obj;
}

static int getcalendarevents_cb(void *rock, struct caldav_data *cdata)
{
    struct calendars_rock *crock = (struct calendars_rock *)rock;
    struct index_record record;
    int r = 0;
    icalcomponent* ical = NULL;
    icalcomponent* comp;
    icalproperty* prop;
    const char *userid = crock->req->userid;
    json_t *obj;

    if (!cdata->dav.alive) {
        return 0;
    }

    /* Open calendar mailbox. */
    if (!crock->mailbox || strcmp(crock->mailbox->name, cdata->dav.mailbox)) {
        mailbox_close(&crock->mailbox);
        r = mailbox_open_irl(cdata->dav.mailbox, &crock->mailbox);
        if (r) goto done;
    }

    /* Locate calendar event ical data in mailbox. */
    r = mailbox_find_index_record(crock->mailbox, cdata->dav.imap_uid, &record);
    if (r) goto done;

    crock->rows++;

    /* Load VEVENT from record. */
    ical = record_to_ical(crock->mailbox, &record);
    if (!ical) {
        syslog(LOG_ERR, "record_to_ical failed for record %u:%s",
                cdata->dav.imap_uid, crock->mailbox->name);
        r = IMAP_INTERNAL;
        goto done;
    }

    /* Locate the main VEVENT. */
    for (comp = icalcomponent_get_first_component(ical, ICAL_VEVENT_COMPONENT);
         comp;
         comp = icalcomponent_get_next_component(ical, ICAL_VEVENT_COMPONENT)) {
        if (!icalcomponent_get_first_property(comp, ICAL_RECURRENCEID_PROPERTY)) {
            break;
        }
    }
    if (!comp) {
        syslog(LOG_ERR, "no VEVENT in record %u:%s",
                cdata->dav.imap_uid, crock->mailbox->name);
        r = IMAP_INTERNAL;
        goto done;
    }

    /* Convert main VEVENT to JMAP. */
    obj = jmap_calendarevent_from_ical(comp, NULL, crock->props, userid);
    if (!obj) goto done;
    json_object_set_new(obj, "id", json_string(cdata->ical_uid));

    /* Add optional exceptions. */
    if (_wantprop(crock->props, "exceptions")) {
        json_t* excobj = json_pack("{}");
        icalcomponent *excomp;

        /* Add all EXDATEs as null value. */
        for (prop = icalcomponent_get_first_property(comp, ICAL_EXDATE_PROPERTY);
             prop;
             prop = icalcomponent_get_next_property(comp, ICAL_EXDATE_PROPERTY)) {

            struct icaltimetype exdate = icalproperty_get_exdate(prop);
            if (icaltime_is_null_time(exdate)) {
                continue;
            }
            char *s = jmap_icaltime_to_localdate_r(exdate);
            json_object_set_new(excobj, s, json_null());
            free(s);
        }

        /* Add VEVENTs with RECURRENCE-ID. */
        for (excomp = icalcomponent_get_first_component(ical, ICAL_VEVENT_COMPONENT);
             excomp;
             excomp = icalcomponent_get_next_component(ical, ICAL_VEVENT_COMPONENT)) {

            if (!icalcomponent_get_first_property(excomp, ICAL_RECURRENCEID_PROPERTY)) {
                continue;
            }

            json_t *exc = jmap_calendarevent_from_ical(excomp, comp, crock->props, userid);
            if (!exc) {
                continue;
            }
            struct icaltimetype recurid = icalcomponent_get_recurrenceid(excomp);
            char *s = jmap_icaltime_to_localdate_r(recurid);
            json_object_set_new(excobj, s, exc);
            free(s);
        }
        json_object_set(obj, "exceptions",
                json_object_size(excobj) ? excobj : json_null());
        json_decref(excobj);
    }

    /* Add JMAP-only fields. */
    if (_wantprop(crock->props, "x-href")) {
        _add_xhref(obj, cdata->dav.mailbox, cdata->dav.resource);
    }
    if (_wantprop(crock->props, "calendarId")) {
        json_object_set_new(obj, "calendarId", json_string(strrchr(cdata->dav.mailbox, '.')+1));
    }

    json_array_append_new(crock->array, obj);

done:
    if (ical) icalcomponent_free(ical);
    return r;
}

static int getCalendarEvents(struct jmap_req *req)
{
    struct calendars_rock rock;
    int r = 0;

    r = caldav_create_defaultcalendars(req->userid);
    if (r == IMAP_MAILBOX_NONEXISTENT) {
        /* The account exists but does not have a root mailbox. */
        json_t *err = json_pack("{s:s}", "type", "accountNoCalendars");
        json_array_append_new(req->response, json_pack("[s,o,s]",
                    "error", err, req->tag));
        return 0;
    } else if (r) return r;

    rock.array = json_pack("[]");
    rock.req = req;
    rock.props = NULL;
    rock.rows = 0;
    rock.mailbox = NULL;

    json_t *properties = json_object_get(req->args, "properties");
    if (properties && json_array_size(properties)) {
        rock.props = xzmalloc(sizeof(struct hash_table));
        construct_hash_table(rock.props, json_array_size(properties), 0);
        int i;
        int size = json_array_size(properties);
        for (i = 0; i < size; i++) {
            const char *id = json_string_value(json_array_get(properties, i));
            if (id == NULL) continue;
            /* 1 == properties */
            hash_insert(id, (void *)1, rock.props);
        }
    }

    struct caldav_db *db = caldav_open_userid(req->userid);
    if (!db) {
        syslog(LOG_ERR, "caldav_open_mailbox failed for user %s", req->userid);
        r = IMAP_INTERNAL;
        goto done;
    }

    json_t *want = json_object_get(req->args, "ids");
    json_t *notfound = json_array();
    if (want) {
        int i;
        int size = json_array_size(want);
        for (i = 0; i < size; i++) {
            rock.rows = 0;
            const char *id = json_string_value(json_array_get(want, i));
            r = caldav_get_events(db, NULL, id, &getcalendarevents_cb, &rock);
            if (r || !rock.rows) {
                json_array_append_new(notfound, json_string(id));
            }
        }
    } else {
        rock.rows = 0;
        r = caldav_get_events(db, NULL, NULL, &getcalendarevents_cb, &rock);
        if (r) goto done;
    }

    json_t *events = json_pack("{}");
    json_object_set_new(events, "state", jmap_getstate(MBTYPE_CALENDAR, req));

    json_incref(rock.array);
    json_object_set_new(events, "accountId", json_string(req->userid));
    json_object_set_new(events, "list", rock.array);
    if (json_array_size(notfound)) {
        json_object_set_new(events, "notFound", notfound);
    }
    else {
        json_decref(notfound);
        json_object_set_new(events, "notFound", json_null());
    }

    json_t *item = json_pack("[]");
    json_array_append_new(item, json_string("calendarEvents"));
    json_array_append_new(item, events);
    json_array_append_new(item, json_string(req->tag));

    json_array_append_new(req->response, item);

done:
    if (rock.props) {
        free_hash_table(rock.props, NULL);
        free(rock.props);
    }
    json_decref(rock.array);
    if (db) caldav_close(db);
    if (rock.mailbox) mailbox_close(&rock.mailbox);
    return r;
}

/* Add tz to the rocks timezone cache, only if it doesn't point to a previously
 * cached timezone. Compare by pointers, which works for builtin timezones. */
static void calevent_rock_add_tz(calevent_rock *rock, icaltimezone *tz) {
    /* Yes, we could use a map here, but we don't expect the number of
     * timezones per VEVENT to be more than a handful. */
    size_t i;
    for (i = 0; i < rock->n_tzs; i++) {
        if (rock->tzs[i] == tz) {
            return;
        }
    }
    if (rock->n_tzs == rock->s_tzs) {
        rock->s_tzs = rock->s_tzs ? rock->s_tzs * 2 : 1;
        rock->tzs = xrealloc(rock->tzs, sizeof(icaltimezone*) * rock->s_tzs);
    }
    rock->tzs[rock->n_tzs++] = tz;
}

static void calevent_rock_free(struct calevent_rock *rock) {
    /* All other fields are  allocated outside our scope. */
    free(rock->tzs);
}

/* Remove and deallocate any properties of kind in VEVENT comp. */
static void jmap_remove_icalproperty(icalcomponent *comp, icalproperty_kind kind) {
    icalproperty *prop, *next;

    for (prop = icalcomponent_get_first_property(comp, kind);
         prop;
         prop = next) {

        next = icalcomponent_get_next_property(comp, kind);
        icalcomponent_remove_property(comp, prop);
        icalproperty_free(prop);
    }
}

/* Add or overwrite the datetime property kind in comp. If tz is not NULL, set
 * the TZID parameter on the property. Also take care to purge conflicting
 * datetime properties such as DTEND and DURATION. */
static void jmap_update_dtprop_bykind(icalcomponent *comp,
                               icaltimetype dt,
                               icaltimezone *tz,
                               int purge,
                               enum icalproperty_kind kind) {
    icalproperty *prop;

    /* Purge existing property. */
    if (purge) {
        jmap_remove_icalproperty(comp, kind);
    }

    /* Resolve DTEND/DURATION conflicts. */
    if (kind == ICAL_DTEND_PROPERTY) {
        jmap_remove_icalproperty(comp, ICAL_DURATION_PROPERTY);
    } else if (kind == ICAL_DURATION_PROPERTY) {
        jmap_remove_icalproperty(comp, ICAL_DTEND_PROPERTY);
    }

    /* Set the new property. */
    prop = icalproperty_new(kind);
    icalproperty_set_value(prop, icalvalue_new_datetime(dt));
    if (tz) {
        icalparameter *param = icalproperty_get_first_parameter(prop, ICAL_TZID_PARAMETER);
        const char *tzid = icaltimezone_get_location(tz);
        if (param) {
            icalparameter_set_tzid(param, tzid);
        } else {
            icalproperty_add_parameter(prop,icalparameter_new_tzid(tzid));
        }
    }
    icalcomponent_add_property(comp, prop);
}

/* Return non-zero if the ical property TZID parameter matches the
 * location of tz, or if both are in floating time. */
static int jmap_dtprop_is_in_timezone(icalproperty *prop, icaltimezone *tz) {

    icalparameter *param = icalproperty_get_first_parameter(prop, ICAL_TZID_PARAMETER);
    const char *tzid = param ? icalparameter_get_tzid(param) : NULL;
    if (!tz && !tzid) {
        /* Check if the DATETIME value is in UTC. */
        icalvalue *val = icalproperty_get_value(prop);
        if (!val) {
            return 0;
        }
        icaltimetype dt = icalvalue_get_datetime(val);
        if (icaltime_is_null_time(dt)) {
            return 0;
        }
        /* Return true for floating time. */
        return dt.zone == NULL;
    }
    if (tz && tzid) {
        /* Check if they both match the same singleton builtin timezone. */
        icaltimezone *a = icaltimezone_get_builtin_timezone(tzid);
        icaltimezone *b = icaltimezone_get_builtin_timezone(icaltimezone_get_location(tz));
        return a == b;
    }
    return 0;
}

/* Update the TZID parameter of prop to the TZID of tz, or remove any TZID
 * parameter from prop if tz is NULL. */
static void jmap_dtprop_update_tzid(icalproperty *prop, icaltimezone *tz) {
    const char *tzid = tz ? icaltimezone_get_location(tz) : NULL;

    icalparameter *param = icalproperty_get_first_parameter(prop, ICAL_TZID_PARAMETER);
    if (param) {
        icalproperty_remove_parameter_by_ref(prop, param);
    }
    if (tzid) {
        param = icalparameter_new_tzid(tzid);
        icalproperty_add_parameter(prop, param);
    }
}

/* Create or update the ORGANIZER/ATTENDEEs in the VEVENT component comp as
 * defined by the JMAP organizer and attendees. Purge any participants that
 * are not updated. */
static void jmap_participants_to_ical(icalcomponent *comp,
                                      json_t *organizer,
                                      json_t *attendees,
                                      calevent_rock *rock) {
    int create = rock->flags & JMAP_CREATE;
    json_t *invalid = rock->invalid;
    const char *name = NULL;
    const char *email = NULL;
    const char *rsvp = NULL;
    struct buf buf = BUF_INITIALIZER;
    size_t i;
    icalproperty *prop, *next;
    json_t *att;
    hash_table cache;

    /* XXX - Integrate iTIP, once all the semantics JMAP<->iTIP are agreed. */

    /* Purge existing ORGANIZER and ATTENDEEs only if instructed to do so. */
    if (organizer == json_null() && attendees == json_null()) {
        prop = icalcomponent_get_first_property(comp, ICAL_ORGANIZER_PROPERTY);
        icalcomponent_remove_property(comp, prop);
        icalproperty_free(prop);
        for (prop = icalcomponent_get_first_property(comp, ICAL_ATTENDEE_PROPERTY);
             prop;
             prop = next) {
            next = icalcomponent_get_next_property(comp, ICAL_ATTENDEE_PROPERTY);
            icalcomponent_remove_property(comp, prop);
            icalproperty_free(prop);
        }
        return;
    }

    /* organizer */
    jmap_readprop_full(organizer, "organizer", "name", create, invalid, "s", &name);
    jmap_readprop_full(organizer, "organizer", "email", create, invalid, "s", &email);

    if (name && email) {
        prop = icalcomponent_get_first_property(comp, ICAL_ORGANIZER_PROPERTY);
        if (prop) {
            /* Remove but keep property to preserve ical parameters. */
            icalcomponent_remove_property(comp, prop);
            buf_printf(&buf, "mailto:%s", email);
            icalproperty_set_value_from_string(prop, buf_cstring(&buf), "NO");
            buf_reset(&buf);
        } else {
            prop = icalproperty_new_organizer(email);
        }
        icalparameter *param = icalproperty_get_first_parameter(prop, ICAL_CN_PARAMETER);
        if (param) {
            icalproperty_remove_parameter_by_ref(prop, param);
        }
        param = icalparameter_new_cn(name);
        icalproperty_add_parameter(prop, param);
        icalcomponent_add_property(comp, prop);
    }

    if (!json_array_size(attendees)) {
        return;
    }

    /* Move all current ATTENDEEs with a mailto caladdr to the cache. */
    construct_hash_table(&cache, json_array_size(attendees), 0);
    for (prop = icalcomponent_get_first_property(comp, ICAL_ATTENDEE_PROPERTY);
         prop;
         prop = next) {

        next = icalcomponent_get_next_property(comp, ICAL_ATTENDEE_PROPERTY);

        const char *val = icalproperty_get_value_as_string(prop);
        if (!val) {
            continue;
        }
        if (strncasecmp(val, "mailto:", 7)) {
            continue;
        }
        val += 7;
        if (!*val) {
            continue;
        }
        icalcomponent_remove_property(comp, prop);
        hash_insert(val, prop, &cache);
    }

    /* Iterate the JMAP attendees to create or update the iCalendar ATTENDEES. */
    json_array_foreach(attendees, i, att) {
        char *prefix;
        icalparameter_partstat pst = ICAL_PARTSTAT_NONE;
        name = NULL; email = NULL;
        rsvp = NULL;

        buf_printf(&buf, "attendees[%llu]", (long long unsigned) i);
        prefix = buf_newcstring(&buf);
        buf_reset(&buf);

        jmap_readprop_full(att, prefix, "name", create, invalid, "s", &name);
        jmap_readprop_full(att, prefix, "email", create, invalid, "s", &email);
        jmap_readprop_full(att, prefix, "rsvp", create, invalid, "s", &rsvp);
        if (rsvp) {
            if (!strcmp(rsvp, "")) {
                pst = ICAL_PARTSTAT_NEEDSACTION;
            } else if (!strcmp(rsvp, "yes")) {
                pst = ICAL_PARTSTAT_ACCEPTED;
            } else if (!strcmp(rsvp, "maybe")) {
                pst = ICAL_PARTSTAT_TENTATIVE;
            } else if (!strcmp(rsvp, "no")) {
                pst = ICAL_PARTSTAT_DECLINED;
            } else {
                buf_printf(&buf, "%s.%s", prefix, "rsvp");
                json_array_append_new(invalid, json_string(buf_cstring(&buf)));
                buf_reset(&buf);
            }
        }

        if (name && email && pst != ICAL_PARTSTAT_NONE) {
            /* Move the attendee either from the cache or create a new one. */
            prop = (icalproperty*) hash_lookup(email, &cache);
            if (prop) hash_del(email, &cache);
            if (!prop) {
                buf_printf(&buf, "mailto:%s", email);
                prop = icalproperty_new_attendee(buf_cstring(&buf));
                buf_reset(&buf);
            }

            icalparameter *param;

            /* name */
            param = icalproperty_get_first_parameter(prop, ICAL_CN_PARAMETER);
            if (param) {
                icalproperty_remove_parameter_by_ref(prop, param);
            }
            param = icalparameter_new_cn(name);
            icalproperty_add_parameter(prop, param);

            /* partstat */
            param = icalproperty_get_first_parameter(prop, ICAL_PARTSTAT_PARAMETER);
            if (param) {
                icalproperty_remove_parameter_by_ref(prop, param);
            }
            param = icalparameter_new_partstat(pst);
            icalproperty_add_parameter(prop, param);

            icalcomponent_add_property(comp, prop);
        }

        free(prefix);
    }

    free_hash_table(&cache, (void(*)(void*)) icalproperty_free);
    buf_free(&buf);
}

static void jmap_byday_to_ical(struct buf *buf, int val) {
    int day = 0;
    int week = 0;
    if (val >= 0) {
        day = val % 7;
        week = val / 7;
    } else {
        day = (7 + (val % 7)) % 7;
        week = (val - 6) / 7;
    }
    if (week) {
        buf_printf(buf, "%+d", week);
    }
    buf_printf(buf, icalrecur_weekday_to_string(day+1));
}


static void jmap_month_to_ical(struct buf *buf, int val) {
    buf_printf(buf, "%d", val+1);
}

static void jmap_int_to_ical(struct buf *buf, int val) {
    buf_printf(buf, "%d", val);
}

/* Convert and print the JMAP byX recurrence value to ical into buf, otherwise
 * report the erroneous fieldName as invalid. If lower or upper is not NULL,
 * make sure that every byX value is within these bounds. */
static void jmap_recurrence_byX_to_ical(json_t *byX,
                                        struct buf *buf,
                                        const char *tag,
                                        int *lower,
                                        int *upper,
                                        int allowZero,
                                        const char *fieldName,
                                        json_t *invalid,
                                        void(*conv)(struct buf*, int)) {

    /* Make sure there is at least on entry. */
    if (!json_array_size(byX)) {
        json_array_append_new(invalid, json_string(fieldName));
        return;
    }

    /* Convert the array. */
    buf_printf(buf, ";%s=", tag);
    size_t i;
    for (i = 0; i < json_array_size(byX); i++) {
        int val;
        int err = json_unpack(json_array_get(byX, i), "i", &val);
        if (!err && !allowZero && !val) {
            err = 1;
        }
        if (!err && ((lower && val < *lower) || (upper && val > *upper))) {
            err = 2;
        }
        if (err) {
            struct buf b = BUF_INITIALIZER;
            buf_printf(&b, "%s[%llu]", fieldName, (long long unsigned) i);
            json_array_append_new(invalid, json_string(buf_cstring(&b)));
            buf_free(&b);
            continue;
        }
        /* Prepend leading comma, if not first parameter value. */
        if (i) {
            buf_printf(buf, "%c", ',');
        }
        /* Convert the byX value to ical. */
        conv(buf, val);
    }
}

/* Update the TZID parameters of VEVENT comp's EXDATEs and any ot its
 * exceptions. */
static void jmap_exceptions_update_tz(icalcomponent *comp,
                                      calevent_rock *rock) {

    const char *tzid;
    icaltimezone *tz;

    /* Change the TZID of all EXDATEs that are in the former startTimezone. */
    icalproperty *prop;
    for (prop = icalcomponent_get_first_property(comp, ICAL_EXDATE_PROPERTY);
         prop;
         prop = icalcomponent_get_next_property(comp, ICAL_EXDATE_PROPERTY)) {

        if (jmap_dtprop_is_in_timezone(prop, rock->tzstart_old)) {
            jmap_dtprop_update_tzid(prop, rock->tzstart);
        } else {
            tzid = jmap_tzid_from_icalprop(prop, 1 /*guess*/);
            if (tzid) tz = icaltimezone_get_builtin_timezone(tzid);
            if (tz) calevent_rock_add_tz(rock, tz);
        }
    }

    /* Update the TZIDs of each VEVENT with RECURRENCE-ID. */
    icalcomponent *excomp;
    icalcomponent *ical = icalcomponent_get_parent(comp);
    for (excomp = icalcomponent_get_first_component(ical, ICAL_VEVENT_COMPONENT);
         excomp;
         excomp = icalcomponent_get_next_component(ical, ICAL_VEVENT_COMPONENT)) {

        prop = icalcomponent_get_first_property(excomp, ICAL_RECURRENCEID_PROPERTY);
        if (!prop) continue;

        /* Rewrite TZID of RECURRENCE-ID. */
        if (jmap_dtprop_is_in_timezone(prop, rock->tzstart_old)) {
            jmap_dtprop_update_tzid(prop, rock->tzstart);
        } else {
            tzid = jmap_tzid_from_icalprop(prop, 1 /*guess*/);
            if (tzid) tz = icaltimezone_get_builtin_timezone(tzid);
            if (tz) calevent_rock_add_tz(rock, tz);
        }

        /* Rewrite TZID of DTSTART. */
        if ((prop = icalcomponent_get_first_property(excomp, ICAL_DTSTART_PROPERTY))) {
            if (jmap_dtprop_is_in_timezone(prop, rock->tzstart_old)) {
                jmap_dtprop_update_tzid(prop, rock->tzstart);
            } else {
                tzid = jmap_tzid_from_icalprop(prop, 1 /*guess*/);
                if (tzid) tz = icaltimezone_get_builtin_timezone(tzid);
                if (tz) calevent_rock_add_tz(rock, tz);
            }
        }

        /* Rewrite TZID of DTEND. */
        if ((prop = icalcomponent_get_first_property(excomp, ICAL_DTEND_PROPERTY))) {
            if (jmap_dtprop_is_in_timezone(prop, rock->tzend_old)) {
                jmap_dtprop_update_tzid(prop, rock->tzend);
            } else {
                tzid = jmap_tzid_from_icalprop(prop, 1 /*guess*/);
                if (tzid) tz = icaltimezone_get_builtin_timezone(tzid);
                if (tz) calevent_rock_add_tz(rock, tz);
            }
        }
    }
}


/* Create or overwrite the VEVENT exceptions for VEVENT component comp as
 * defined by the JMAP exceptions. */
static void jmap_exceptions_to_ical(icalcomponent *comp,
                                    json_t *exceptions,
                                    calevent_rock *rock) {

    json_t *invalid = rock->invalid;
    const char *key;
    json_t *exc;
    struct buf buf = BUF_INITIALIZER;
    icalcomponent *ical = icalcomponent_get_parent(comp);
    icalcomponent *excomp, *excomp_next;
    icalproperty *prop;

    /* Purge existing EXDATEs and exceptions. */
    for (excomp = icalcomponent_get_first_component(ical, ICAL_VEVENT_COMPONENT);
         excomp;
         excomp = excomp_next) {
        excomp_next = icalcomponent_get_next_component(ical, ICAL_VEVENT_COMPONENT);

        prop = icalcomponent_get_first_property(excomp, ICAL_RECURRENCEID_PROPERTY);
        if (!prop) {
            continue;
        }
        icalcomponent_remove_component(ical, excomp);
        icalcomponent_free(excomp);
    }
    jmap_remove_icalproperty(comp, ICAL_EXDATE_PROPERTY);

    /* Add updated or new exceptions back to the VCALENDAR component. */
    json_object_foreach(exceptions, key, exc) {
        char *prefix;

        buf_printf(&buf, "exceptions[%s]", key);
        prefix = xstrdup(buf_cstring(&buf));
        buf_reset(&buf);

        /* Parse key as LocalDate. */
        icaltimetype dtstart;
        if (jmap_localdate_to_icaltime(key, &dtstart, rock->tzstart, rock->isAllDay)) {
            json_array_append_new(invalid, json_string(prefix));
            free(prefix);
            continue;
        }

        if (exc != json_null()) {
            json_t *invalidexc = json_pack("[]");
            size_t i;
            json_t *v;

            /* Create a clone from main event. */
            excomp = icalcomponent_new_clone(comp);

            /* Remove any properties that we do not allow in exceptions. */
            jmap_remove_icalproperty(excomp, ICAL_RDATE_PROPERTY);
            jmap_remove_icalproperty(excomp, ICAL_EXDATE_PROPERTY);
            jmap_remove_icalproperty(excomp, ICAL_RRULE_PROPERTY);
            jmap_remove_icalproperty(excomp, ICAL_ORGANIZER_PROPERTY);
            jmap_remove_icalproperty(excomp, ICAL_ATTENDEE_PROPERTY);
            jmap_remove_icalproperty(excomp, ICAL_LASTMODIFIED_PROPERTY);
            jmap_remove_icalproperty(excomp, ICAL_CREATED_PROPERTY);
            jmap_remove_icalproperty(excomp, ICAL_DTSTAMP_PROPERTY);
            /* XXX ATTACH? */

            /* Timestamp creation time. */
            icaltimezone *utc = icaltimezone_get_utc_timezone();
            struct icaltimetype now = icaltime_from_timet_with_zone(time(NULL), 0, utc);
            icalcomponent_set_dtstamp(excomp, now);
            icalcomponent_add_property(excomp, icalproperty_new_created(now));

            /* Purge any VALARMs that are of type DATETIME. They can't be right
             * for this exception. */
            icalcomponent *alarm, *alarm_next;
            for (alarm = icalcomponent_get_first_component(excomp, ICAL_VALARM_COMPONENT);
                 alarm;
                 alarm = alarm_next) {

                alarm_next = icalcomponent_get_next_component(excomp, ICAL_VALARM_COMPONENT);

                prop = icalcomponent_get_first_property(alarm, ICAL_TRIGGER_PROPERTY);
                if (!prop) {
                    continue;
                }

                struct icaltriggertype t = icalproperty_get_trigger(prop);
                if (!icaltime_is_null_time(t.time)) {
                    icalcomponent_remove_component(excomp, alarm);
                }
            }

            /* Add RECURRENCEID property. */
            jmap_update_dtprop_bykind(excomp, dtstart, rock->tzstart, 1 /*purge*/, ICAL_RECURRENCEID_PROPERTY);

            /* Initialize DTSTART to the RECURRENCEID and set DTEND/DURATION. */
            jmap_update_dtprop_bykind(excomp, dtstart, rock->tzstart, 1 /*purge*/, ICAL_DTSTART_PROPERTY);
            if (!icalcomponent_get_first_property(excomp, ICAL_DURATION_PROPERTY)) {
                struct icaldurationtype dur = icaltime_subtract(rock->dtend, rock->dtstart);
                icaltimetype dtend = icaltime_add(dtstart, dur);
                jmap_update_dtprop_bykind(excomp, dtend, rock->tzend, 1, ICAL_DTEND_PROPERTY);
            }

            /* Add exceptional VEVENT component to the VCALENDAR. */
            icalcomponent_add_component(ical, excomp);

            /* Make sure not to overwrite the main timezone rock. Since an
             * exception must not contain other exceptions, there can't
             * be any timezones added (and hence realloced) to the rock. */
            calevent_rock myrock = *rock;
            myrock.flags = JMAP_EXC;
            myrock.comp = comp;
            jmap_calendarevent_to_ical(excomp, exc, &myrock);
            /* XXX - that's ugly. Need to make sure that the rocks timezone
             * array still points to latest realloced memory block. */
            rock->tzs = myrock.tzs;
            rock->n_tzs = myrock.n_tzs;
            rock->s_tzs = myrock.s_tzs;

            /* Prepend prefix to any invalid properties. */
            json_array_foreach(invalidexc, i, v) {
                buf_printf(&buf, "%s.%s", prefix, json_string_value(v));
                json_array_append_new(invalid, json_string(buf_cstring(&buf)));
                buf_reset(&buf);
            }
            json_decref(invalidexc);
        } else {
            /* Add EXDATE to the VEVENT. */
            /* iCalendar allows to set multiple EXDATEs. */
            jmap_update_dtprop_bykind(comp, dtstart, rock->tzstart, 0 /*purge*/, ICAL_EXDATE_PROPERTY);
        }

        free(prefix);
    }

    buf_free(&buf);
}

/* Set the TZID parameters for all RDATE properties. */
static void jmap_inclusions_update_tz(icalcomponent *comp,
                                      calevent_rock *rock) {
    icalproperty *prop;

    for (prop = icalcomponent_get_first_property(comp, ICAL_RDATE_PROPERTY);
         prop;
         prop = icalcomponent_get_next_property(comp, ICAL_RDATE_PROPERTY)) {
        icalparameter *param = icalproperty_get_first_parameter(prop, ICAL_TZID_PARAMETER);
        if (param) {
            if (rock->tzstart) {
                const char *tzid = icaltimezone_get_location(rock->tzstart);
                if (tzid) {
                    icalparameter_set_tzid(param, tzid);
                }
            } else {
                icalproperty_remove_parameter(prop, ICAL_TZID_PARAMETER);
            }
        }
    }
}

/* Create or overwrite the RDATEs in the VEVENT component comp as defined by the
 * JMAP recurrence. Use tz as timezone for LocalDate conversions. */
static void jmap_inclusions_to_ical(icalcomponent *comp,
                                    json_t *inclusions,
                                    calevent_rock *rock) {

    size_t i;
    json_t *incl;
    struct buf buf = BUF_INITIALIZER;
    json_t *invalid = rock->invalid;

    /* Purge existing RDATEs. */
    jmap_remove_icalproperty(comp, ICAL_RDATE_PROPERTY);

    if (!inclusions || inclusions == json_null()) {
        return;
    }

    /* Add RDATEs.*/
    json_array_foreach(inclusions, i, incl) {
        icaltimetype dt;

        /* Parse incl as LocalDate. */
        if (jmap_localdate_to_icaltime(json_string_value(incl), &dt, rock->tzstart, rock->isAllDay)) {
            buf_printf(&buf, "inclusions[%llu]", (long long unsigned) i);
            json_array_append_new(invalid, json_string(buf_cstring(&buf)));
            buf_reset(&buf);
            continue;
        } 

        /* Create and add RDATE property. */
        jmap_update_dtprop_bykind(comp, dt, rock->tzstart, 0 /*purge*/, ICAL_RDATE_PROPERTY);
    }

    buf_free(&buf);
}


/* Create or overwrite the VEVENT attachments for VEVENT component comp as
 * defined by the JMAP exceptions. */
static void jmap_attachments_to_ical(icalcomponent *comp,
                                     json_t *attachments,
                                     calevent_rock *rock) {

    hash_table atts;
    icalproperty *prop, *next;
    struct buf buf = BUF_INITIALIZER;
    json_t *invalid = rock->invalid;

    /* Move existing URL attachments to a temporary cache. */
    construct_hash_table(&atts, json_array_size(attachments) + 1, 0);
    for (prop = icalcomponent_get_first_property(comp, ICAL_ATTACH_PROPERTY);
         prop;
         prop = next) {

        next = icalcomponent_get_next_property(comp, ICAL_ATTACH_PROPERTY);
        icalattach *attach = icalproperty_get_attach(prop);

        /* Ignore binary attachments. */
        if (!attach || !icalattach_get_is_url(attach)) {
            continue;
        }

        /* Ignore malformed URLs. */
        const char *url = icalattach_get_url(attach);
        if (!url || !strlen(url)) {
            continue;
        }

        icalcomponent_remove_property(comp, prop);
        hash_insert(url, prop, &atts);
    }


    /* Create or update attachments. */
    size_t i;
    json_t *attachment;
    json_array_foreach(attachments, i, attachment) {

        int pe;
        const char *blobId = NULL;
        const char *type = NULL;
        const char *name = NULL;
        json_int_t size = -1;
        char *prefix;

        buf_printf(&buf, "attachments[%llu]", (long long unsigned) i);
        prefix = buf_newcstring(&buf);
        buf_reset(&buf);

        /* Parse and validate JMAP File object. */
        pe = jmap_readprop_full(attachment, prefix, "blobId", 1, invalid, "s", &blobId);
        if (pe > 0) {
            if (!strlen(blobId)) {
                buf_printf(&buf, "%s.%s", prefix, "blobId");
                json_array_append_new(invalid, json_string(buf_cstring(&buf)));
                buf_reset(&buf);
                blobId = NULL;
            }
        }
        if (json_object_get(attachment, "type") != json_null()) {
            jmap_readprop_full(attachment, prefix, "type", 0, invalid, "s", &type);
        }
        if (json_object_get(attachment, "name") != json_null()) {
            jmap_readprop_full(attachment, prefix, "name", 0, invalid, "s", &name);
        }
        if (json_object_get(attachment, "size") != json_null()) {
            pe = jmap_readprop_full(attachment, prefix, "size", 0, invalid, "I", &size);
            if (pe > 0 && size < 0) {
                buf_printf(&buf, "%s.%s", prefix, "size");
                json_array_append_new(invalid, json_string(buf_cstring(&buf)));
                buf_reset(&buf);
            }
        }

        if (blobId && !json_array_size(invalid)) {

            /* blobId */
            prop = (icalproperty*) hash_lookup(blobId, &atts);
            if (prop) {
                hash_del(blobId, &atts);
            } else {
                icalattach *icalatt = icalattach_new_from_url(blobId);
                prop = icalproperty_new_attach(icalatt);
                icalattach_unref(icalatt);
            }

            /* type */
            icalparameter *param = icalproperty_get_first_parameter(prop, ICAL_FMTTYPE_PARAMETER);
            if (param) icalproperty_remove_parameter_by_ref(prop, param);
            if (type) {
                icalproperty_add_parameter(prop, icalparameter_new_fmttype(type));
            }

            /* name */
            /* XXX Could use Microsoft's X-FILENAME parameter to store name,
             * but that's only for binary attachments. For now, ignore name. */

            /* size */
            param = icalproperty_get_first_parameter(prop, ICAL_SIZE_PARAMETER);
            if (param) icalproperty_remove_parameter_by_ref(prop, param);
            if (size >= 0) {
                buf_printf(&buf, "%lld", (long long) size);
                icalproperty_add_parameter(prop, icalparameter_new_size(buf_cstring(&buf)));
                buf_reset(&buf);
            }

            /* Add ATTACH property. */
            icalcomponent_add_property(comp, prop);
        }

        free(prefix);
        buf_free(&buf);
    }

    /* Purge any remaining URL attachments from the cache. */
    free_hash_table(&atts, (void(*)(void*)) icalproperty_free);

}

/* Rewrite the UTC-formatted UNTIL dates in the RRULE of VEVENT comp. */
static void jmap_recurrence_update_tz(icalcomponent *comp,
                                      calevent_rock *rock) {

    icalproperty *prop = icalcomponent_get_first_property(comp, ICAL_RRULE_PROPERTY);
    if (!prop) {
        return;
    }
    struct icalrecurrencetype rrule = icalproperty_get_rrule(prop);
    if (icaltime_is_null_time(rrule.until)) {
        return;
    }
    icaltimezone *utc = icaltimezone_get_utc_timezone();
    icaltimetype dt = icaltime_convert_to_zone(rrule.until, rock->tzstart_old);
    dt.zone = rock->tzstart;
    rrule.until = icaltime_convert_to_zone(dt, utc);
    icalproperty_set_rrule(prop, rrule);
}

/* Create or overwrite the RRULE in the VEVENT component comp as defined by the
 * JMAP recurrence. */
static void jmap_recurrence_to_ical(icalcomponent *comp,
                                    json_t *recur,
                                    calevent_rock *rock) {

    const char *prefix = "recurrence";
    const char *freq = NULL;
    struct buf buf = BUF_INITIALIZER;
    int pe;
    icalproperty *prop, *next;
    json_t *invalid = rock->invalid;

    /* Purge existing RRULE. */
    for (prop = icalcomponent_get_first_property(comp, ICAL_RRULE_PROPERTY);
         prop;
         prop = next) {
        next = icalcomponent_get_next_property(comp, ICAL_RRULE_PROPERTY);
        icalcomponent_remove_property(comp, prop);
        icalproperty_free(prop);
    }

    if (!recur || recur == json_null()) {
        return;
    }

    /* frequency */
    pe = jmap_readprop_full(recur, prefix, "frequency", 1, invalid, "s", &freq);
    if (pe > 0) {
        char *s = xstrndup(freq, 64);
        char *p = s; for ( ; *p; ++p) *p = toupper(*p);
        buf_printf(&buf, "FREQ=%s", s);
        free(s);
    }

    /* interval */
    int interval = 1;
    pe = jmap_readprop_full(recur, prefix, "interval", 0, invalid, "i", &interval);
    if (pe > 0) {
        if (interval > 1) {
            buf_printf(&buf, ";INTERVAL=%d", interval);
        } else {
            json_array_append_new(invalid, json_string("recurrence.interval"));
        }
    }

    /* firstDayOfWeek */
    int day = 1;
    pe = jmap_readprop_full(recur, prefix, "firstDayOfWeek", 0, invalid, "i", &day);
    if (pe > 0) {
        if (day == 0) {
            buf_printf(&buf, ";WKST=SU");
        } else if (day > 1 && day <= 6) {
            buf_printf(&buf, ";WKST=%s", icalrecur_weekday_to_string(day+1));
        } else {
            json_array_append_new(invalid, json_string("recurrence.firstDayOfWeek"));
        }
    }

    /* byDay */
    int lower, upper;
    json_t *byday = NULL;
    pe = jmap_readprop_full(recur, prefix, "byDay", 0, invalid, "o", &byday);
    if (pe > 0) {
        jmap_recurrence_byX_to_ical(byday, &buf, "BYDAY",
                NULL /* lower */, NULL /* upper */, 1 /* allowZero */,
                "recurrence.byDay", invalid, jmap_byday_to_ical);
    }

    /* byDate */
    json_t *bydate = NULL;
    lower = -31;
    upper = 31;
    pe = jmap_readprop_full(recur, prefix, "byDate", 0, invalid, "o", &bydate);
    if (pe > 0) {
        jmap_recurrence_byX_to_ical(bydate, &buf, "BYDATE",
                &lower, &upper, 0 /* allowZero */,
                "recurrence.byDate", invalid, jmap_int_to_ical);
    }

    /* byMonth */
    json_t *bymonth = NULL;
    lower = 0;
    upper = 11;
    pe = jmap_readprop_full(recur, prefix, "byMonth", 0, invalid, "o", &bymonth);
    if (pe > 0) {
        jmap_recurrence_byX_to_ical(bymonth, &buf, "BYMONTH",
                &lower, &upper, 0 /* allowZero */,
                "recurrence.byMonth", invalid, jmap_month_to_ical);
    }

    /* byYearDay */
    json_t *byyearday = NULL;
    lower = -366;
    upper = 366;
    pe = jmap_readprop_full(recur, prefix, "byYearDay", 0, invalid, "o", &byyearday);
    if (pe > 0) {
        jmap_recurrence_byX_to_ical(byyearday, &buf, "BYYEARDAY",
                &lower, &upper, 0 /* allowZero */,
                "recurrence.byYearDay", invalid, jmap_int_to_ical);
    }


    /* byWeekNo */
    json_t *byweekno = NULL;
    lower = -53;
    upper = 53;
    pe = jmap_readprop_full(recur, prefix, "byWeekNo", 0, invalid, "o", &byweekno);
    if (pe > 0) {
        jmap_recurrence_byX_to_ical(byweekno, &buf, "BYWEEKNO",
                &lower, &upper, 0 /* allowZero */,
                "recurrence.byWeekNo", invalid, jmap_int_to_ical);
    }

    /* byHour */
    json_t *byhour = NULL;
    lower = 0;
    upper = 23;
    pe = jmap_readprop_full(recur, prefix, "byHour", 0, invalid, "o", &byhour);
    if (pe > 0) {
        jmap_recurrence_byX_to_ical(byhour, &buf, "BYHOUR",
                &lower, &upper, 1 /* allowZero */,
                "recurrence.byHour", invalid, jmap_int_to_ical);
    }

    /* byMinute */
    json_t *byminute = NULL;
    lower = 0;
    upper = 59;
    pe = jmap_readprop_full(recur, prefix, "byMinute", 0, invalid, "o", &byminute);
    if (pe > 0) {
        jmap_recurrence_byX_to_ical(byminute, &buf, "BYMINUTE",
                &lower, &upper, 1 /* allowZero */,
                "recurrence.byMinute", invalid, jmap_int_to_ical);
    }

    /* bySecond */
    json_t *bysecond = NULL;
    lower = 0;
    upper = 59;
    pe = jmap_readprop_full(recur, prefix, "bySecond", 0, invalid, "o", &bysecond);
    if (pe > 0) {
        jmap_recurrence_byX_to_ical(bysecond, &buf, "BYSECOND",
                &lower, &upper, 1 /* allowZero */,
                "recurrence.bySecond", invalid, jmap_int_to_ical);
    }

    /* bySetPos */
    json_t *bysetpos = NULL;
    lower = 0;
    upper = 59;
    pe = jmap_readprop_full(recur, prefix, "bySetPos", 0, invalid, "o", &bysetpos);
    if (pe > 0) {
        jmap_recurrence_byX_to_ical(bysetpos, &buf, "BYSETPOS",
                &lower, &upper, 1 /* allowZero */,
                "recurrence.bySetPos", invalid, jmap_int_to_ical);
    }

    if (json_object_get(recur, "count") && json_object_get(recur, "until")) {
        json_array_append_new(invalid, json_string("recurrence.count"));
        json_array_append_new(invalid, json_string("recurrence.until"));
    }

    /* count */
    int count;
    pe = jmap_readprop_full(recur, prefix, "count", 0, invalid, "i", &count);
    if (pe > 0) {
        if (count > 0) {
            buf_printf(&buf, ";COUNT=%d", count);
        } else {
            json_array_append_new(invalid, json_string("recurrence.count"));
        }
    }

    /* until */
    const char *until;
    pe = jmap_readprop_full(recur, prefix, "until", 0, invalid, "s", &until);
    if (pe > 0) {
        icaltimetype dtloc;

        if (!jmap_localdate_to_icaltime(until, &dtloc, rock->tzstart, rock->isAllDay)) {
            icaltimezone *utc = icaltimezone_get_utc_timezone();
            icaltimetype dt = icaltime_convert_to_zone(dtloc, utc);
            buf_printf(&buf, ";UNTIL=%s", icaltime_as_ical_string(dt));
        } else {
            json_array_append_new(invalid, json_string("until"));
        }
    }

    if (json_array_size(invalid)) {
        buf_free(&buf);
        return;
    }

    /* Parse buf to make sure is valid. */
    struct icalrecurrencetype rt = icalrecurrencetype_from_string(buf_cstring(&buf));
    if (rt.freq == ICAL_NO_RECURRENCE) {
        /* We somehow broke the RRULE value. Report the recurrence as invalid
         * so we won't save it, but most probably the error is on our side. */
        syslog(LOG_ERR, "Could not parse RRULE %s: %s",
                buf_cstring(&buf), icalerror_strerror(icalerrno));
        json_array_append_new(invalid, json_string("recurrence"));
        buf_free(&buf);
        return;
    }

    /* Add RRULE property to comp. */
    icalcomponent_add_property(comp, icalproperty_new_rrule(rt));

    buf_free(&buf);
}

/* Create or update the VALARMs in the VEVENT component comp as defined by the
 * JMAP alerts. */
static void jmap_alerts_to_ical(icalcomponent *comp,
                                json_t *alerts,
                                calevent_rock *rock) {
    size_t i;
    json_t *alert;
    struct buf buf = BUF_INITIALIZER;
    json_t *invalid = rock->invalid;

    /* Purge all VALARMs. */
    icalcomponent *alarm, *next;
    for (alarm = icalcomponent_get_first_component(comp, ICAL_VALARM_COMPONENT);
         alarm;
         alarm = next) {
        next = icalcomponent_get_next_component(comp, ICAL_VALARM_COMPONENT);
        icalcomponent_remove_component(comp, alarm);
        icalcomponent_free(alarm);
    }

    if (alerts == json_null()) {
        return;
    }

    json_array_foreach(alerts, i, alert) {
        enum icalproperty_action action = ICAL_ACTION_NONE;
        const char *type = NULL;
        int diff = 0;
        char *prefix;
        int pe;

        buf_reset(&buf);
        buf_printf(&buf, "alerts[%llu]", (long long unsigned) i);
        prefix = buf_newcstring(&buf);
        buf_reset(&buf);

        /* type */
        pe = jmap_readprop_full(alert, prefix, "type", 1, invalid, "s", &type);
        if (pe > 0) {
            if (!strncmp(type, "email", 6)) {
                action = ICAL_ACTION_EMAIL;
            } else if (!strncmp(type, "alert", 6)) {
                action = ICAL_ACTION_DISPLAY;
            } else {
                buf_printf(&buf, "%s.type", prefix);
                json_array_append(invalid, json_string(buf_cstring(&buf)));
                buf_reset(&buf);
            }
        }

        /* minutesBefore */
        pe = jmap_readprop_full(alert, prefix, "minutesBefore", 1, invalid, "i", &diff);
        if (pe > 0 && action != ICAL_ACTION_NONE) {
            struct icaltriggertype trigger = icaltriggertype_from_int(diff * -60);
            icalcomponent *alarm = icalcomponent_new_valarm();
            icalproperty *prop;

            /* action */
            prop = icalproperty_new_action(action);
            icalcomponent_add_property(alarm, prop);

            /* trigger */
            prop = icalproperty_new_trigger(trigger);
            icalcomponent_add_property(alarm, prop);

            /* alert contents */
            if (action == ICAL_ACTION_EMAIL) {
                const char *s = icalcomponent_get_description(comp);
                prop = icalproperty_new_description(s ? s : "");
                icalcomponent_add_property(alarm, prop);

                s = icalcomponent_get_summary(comp);
                prop = icalproperty_new_summary(s ? s : "");
                icalcomponent_add_property(alarm, prop);

                buf_printf(&buf, "MAILTO:%s", rock->req->userid);
                prop = icalproperty_new_attendee(buf_cstring(&buf));
                buf_reset(&buf);
                icalcomponent_add_property(alarm, prop);
            } else {
                const char *s = icalcomponent_get_summary(comp);
                prop = icalproperty_new_description(s ? s : "");
                icalcomponent_add_property(alarm, prop);
            }

            /* Add VALARM to VEVENT. */
            icalcomponent_add_component(comp, alarm);
        }
        free(prefix);
    }

    buf_free(&buf);
}

/* Merge any changes of the basic properties of JMAP main event into
 * any exception VEVENTs of comp. */
static void jmap_exceptions_merge(icalcomponent *comp,
                                          json_t *event,
                                          calevent_rock *rock) {

    icalcomponent *excomp, *ical;
    icalcomponent *oldcomp = rock->oldcomp;
    icalproperty *prop;
    const char *val;
    json_t *invalid = json_pack("[]");

    ical = icalcomponent_get_parent(comp);

    for (excomp = icalcomponent_get_first_component(ical, ICAL_VEVENT_COMPONENT);
         excomp;
         excomp = icalcomponent_get_next_component(ical, ICAL_VEVENT_COMPONENT)) {

        prop = icalcomponent_get_first_property(excomp, ICAL_RECURRENCEID_PROPERTY);
        if (!prop) {
            continue;
        }

        /* summary */
        if (jmap_readprop(event, "summary", 0, invalid, "s", &val) > 0) {
            if (!jmap_compare_icalprop(excomp, oldcomp, ICAL_SUMMARY_PROPERTY)) {
                icalcomponent_set_summary(excomp, val);
            }
        }

        /* description */
        if (jmap_readprop(event, "description", 0, invalid, "s", &val) > 0) {
            if (!jmap_compare_icalprop(excomp, oldcomp, ICAL_DESCRIPTION_PROPERTY)) {
                icalcomponent_set_description(excomp, val);
            }
        }

        /* location */
        if (jmap_readprop(event, "location", 0, invalid, "s", &val) > 0) {
            if (!jmap_compare_icalprop(excomp, oldcomp, ICAL_LOCATION_PROPERTY)) {
                icalcomponent_set_location(excomp, val);
            }
        }

        /* showAsFree */
        int showAsFree;
        if (jmap_readprop(event, "showAsFree", 0, invalid, "s", &showAsFree) > 0) {
            if (!jmap_compare_icalprop(excomp, oldcomp, ICAL_TRANSP_PROPERTY)) {
                enum icalproperty_transp v = showAsFree ? ICAL_TRANSP_TRANSPARENT : ICAL_TRANSP_OPAQUE;
                prop = icalcomponent_get_first_property(comp, ICAL_TRANSP_PROPERTY);
                if (prop) {
                    icalproperty_set_transp(prop, v);
                } else {
                    icalcomponent_add_property(comp, icalproperty_new_transp(v));
                }
            }
        }

        /* alerts */
        json_t *alerts;
        if (jmap_readprop(event, "alerts", 0, invalid, "o", &alerts) > 0 &&
                !jmap_compare_alerts(oldcomp, excomp)) {

                /* Don't care about any parse errors hre. */
                json_t *oldinvalid = rock->invalid;
                rock->invalid = invalid;
                jmap_alerts_to_ical(excomp, alerts, rock);
                rock->invalid = oldinvalid;
            }
    }

    /* Don't care about any parse errors here. */
    json_decref(invalid);
}

static void jmap_timezones_to_ical_cb(icalcomponent *comp,
                                      struct icaltime_span *span,
                                      void *periodrock) {
    struct icalperiodtype *period = (struct icalperiodtype *) periodrock;
    int is_date = icaltime_is_date(icalcomponent_get_dtstart(comp));
    icaltimezone *utc = icaltimezone_get_utc_timezone();
    struct icaltimetype start =
        icaltime_from_timet_with_zone(span->start, is_date, utc);
    struct icaltimetype end =
        icaltime_from_timet_with_zone(span->end, is_date, utc);

    if (icaltime_compare(start, period->start) < 0)
        memcpy(&period->start, &start, sizeof(struct icaltimetype));

    if (icaltime_compare(end, period->end) > 0)
        memcpy(&period->end, &end, sizeof(struct icaltimetype));
}

/* Determine the UTC time span of all components within ical of type kind. */
static struct icalperiodtype jmap_get_utc_timespan(icalcomponent *ical,
                                                   icalcomponent_kind kind) {

    /* XXX This is almost identical to what's done in caldav_db's writeentry
     * function. But here, we want to collect also the timezone IDs in our
     * custom timezone rock. This might warrant some recfactoring, but let's
     * keep them separated for now. */

    struct icalperiodtype span;
    icalcomponent *comp = icalcomponent_get_first_component(ical, kind);
    int recurring = 0;

    /* Initialize span to be nothing */
    span.start = icaltime_from_timet_with_zone(caldav_eternity, 0, NULL);
    span.end = icaltime_from_timet_with_zone(caldav_epoch, 0, NULL);
    span.duration = icaldurationtype_null_duration();

    do {
        struct icalperiodtype period;
        icalproperty *rrule;
        icalproperty *purged_rrule = NULL;

        /* Get base dtstart and dtend */
        caldav_get_period(comp, kind, &period);

        /* See if its a recurring event */
        rrule = icalcomponent_get_first_property(comp, ICAL_RRULE_PROPERTY);
        if (rrule ||
                icalcomponent_get_first_property(comp, ICAL_RDATE_PROPERTY) ||
                icalcomponent_get_first_property(comp, ICAL_EXDATE_PROPERTY)) {
            /* Recurring - find widest time range that includes events */
            int expand = recurring = 1;

            if (rrule) {
                struct icalrecurrencetype recur = icalproperty_get_rrule(rrule);

                if (!icaltime_is_null_time(recur.until)) {
                    /* Recurrence ends - calculate dtend of last recurrence */
                    struct icaldurationtype duration;
                    icaltimezone *utc = icaltimezone_get_utc_timezone();

                    duration = icaltime_subtract(period.end, period.start);
                    period.end =
                        icaltime_add(icaltime_convert_to_zone(recur.until, utc),
                                duration);

                    /* Do RDATE expansion only */
                    /* Temporarily remove RRULE to allow for expansion of
                     * remaining recurrences. */
                    icalcomponent_remove_property(comp, rrule);
                    purged_rrule = rrule;
                }
                else if (!recur.count) {
                    /* Recurrence never ends - set end of span to eternity */
                    span.end =
                        icaltime_from_timet_with_zone(caldav_eternity, 0, NULL);

                    /* Skip RRULE & RDATE expansion */
                    expand = 0;
                }
            }

            /* Expand (remaining) recurrences */
            if (expand) {
                icalcomponent_foreach_recurrence(
                        comp,
                        icaltime_from_timet_with_zone(caldav_epoch, 0, NULL),
                        icaltime_from_timet_with_zone(caldav_eternity, 0, NULL),
                        jmap_timezones_to_ical_cb, &span);
            }

            /* Add RRULE again, if we had removed it before. */
            if (purged_rrule) {
                icalcomponent_add_property(comp, purged_rrule);
            }
        }

        /* Check our dtstart and dtend against span */
        if (icaltime_compare(period.start, span.start) < 0)
            memcpy(&span.start, &period.start, sizeof(struct icaltimetype));

        if (icaltime_compare(period.end, span.end) > 0)
            memcpy(&span.end, &period.end, sizeof(struct icaltimetype));

    } while ((comp = icalcomponent_get_next_component(ical, kind)));

    return span;
}

/* Convert the calendar event rocks timezones to VTIMEZONEs in the
 * VCALENDAR component ical. */
static void jmap_timezones_to_ical(icalcomponent *ical,
                                   calevent_rock *tzrock) {
    icalcomponent *tzcomp, *next;
    icalproperty *prop;
    struct icalperiodtype span;

    /* Determine recurrence span. */
    span = jmap_get_utc_timespan(ical, ICAL_VEVENT_COMPONENT);

    /* Remove all VTIMEZONE components for known TZIDs. This operation is
     * a bit hairy: we could expunge a timezone which is in use by an ical
     * property that is unknown to us. But since we don't know what to
     * look for, we can't make sure to preserve these timezones. */
    for (tzcomp = icalcomponent_get_first_component(ical, ICAL_VTIMEZONE_COMPONENT);
         tzcomp;
         tzcomp = next) {

        next = icalcomponent_get_next_component(ical,
                ICAL_VTIMEZONE_COMPONENT);

        prop = icalcomponent_get_first_property(tzcomp, ICAL_TZID_PROPERTY);
        if (prop) {
            const char *tzid = icalproperty_get_tzid(prop);
            if (icaltimezone_get_builtin_timezone(tzid)) {
                icalcomponent_remove_component(ical, tzcomp);
                icalcomponent_free(tzcomp);
            }
        }
    }

    /* Add the start and end timezones to the rock. */
    if (tzrock->tzstart) {
        calevent_rock_add_tz(tzrock, tzrock->tzstart);
    }
    if (tzrock->tzend) {
        calevent_rock_add_tz(tzrock, tzrock->tzend);
    }

    /* Now add each timezone in the rock, truncated by this events span. */
    size_t i;
    for (i = 0; i < tzrock->n_tzs; i++) {
        icaltimezone *tz = tzrock->tzs[i];

        /* Clone tz to overwrite its TZID property. */
        icalcomponent *tzcomp = icalcomponent_new_clone(icaltimezone_get_component(tz));
        icalproperty *tzprop = icalcomponent_get_first_property(tzcomp, ICAL_TZID_PROPERTY);
        icalproperty_set_tzid(tzprop, icaltimezone_get_location(tz));

        /* Truncate the timezone to the events timespan. */
        icaltimetype tzdtstart = icaltime_convert_to_zone(span.start, tz);
        icaltimetype tzdtend = icaltime_convert_to_zone(span.end, tz);
        tzdist_truncate_vtimezone(tzcomp, &tzdtstart, &tzdtend);

        /* Add the truncated timezone. */
        icalcomponent_add_component(ical, tzcomp);
    }
}

/* Update the start and end properties of VEVENT comp, as defined by
 * the JMAP calendarevent event. */
static void jmap_calendarevent_dt_to_ical(icalcomponent *comp,
                                          json_t *event,
                                          calevent_rock *rock) {
    const char *tzid;
    int pe;
    const char *val = NULL;
    struct icaltimetype dtstart = icaltime_null_time();
    struct icaltimetype dtend = icaltime_null_time();
    int create = rock->flags & JMAP_CREATE;
    int exc = rock->flags & JMAP_EXC;
    json_t *invalid = rock->invalid;

    /* startTimeZone */
    /* Determine the current timezone, if any. */
    tzid = jmap_tzid_from_ical(comp, ICAL_DTSTART_PROPERTY);
    if (tzid) rock->tzstart_old = icaltimezone_get_builtin_timezone(tzid);
    /* Read the new timezone, if any. */
    if (json_object_get(event, "startTimeZone") != json_null()) {
        pe = jmap_readprop(event, "startTimeZone", create&&!exc, invalid, "s", &val);
        if (pe > 0) {
            /* Lookup the new timezone. */
            rock->tzstart = icaltimezone_get_builtin_timezone(val);
            if (!rock->tzstart) {
                json_array_append_new(invalid, json_string("startTimeZone"));
            }
        } else if (!pe) {
             /* Keep the current timezone. */
            rock->tzstart = rock->tzstart_old;
        }
    } else {
        /* The startTimeZone is explicitly set to null. */
        rock->tzstart = NULL;
    }
    if (create) {
        /* If this is a create, then initialize also the old timezone to this
         * new event's timezone. Some conversion routines will look at it. */
        rock->tzstart_old = rock->tzstart;
    }
    if (rock->isAllDay && rock->tzstart) {
        /* Validate that if isAllDay is set, no timezone must be set. */
        json_array_append_new(invalid, json_string("startTimeZone"));
    }

    /* endTimeZone */
    tzid = jmap_tzid_from_ical(comp, ICAL_DTEND_PROPERTY);
    if (!tzid) tzid = jmap_tzid_from_ical(comp, ICAL_DTSTART_PROPERTY);
    if (tzid) rock->tzend_old = icaltimezone_get_builtin_timezone(tzid);
    if (json_object_get(event, "endTimeZone") != json_null()) {
        pe = jmap_readprop(event, "endTimeZone", create&&!exc, invalid, "s", &val);
        if (pe > 0) {
            rock->tzend = icaltimezone_get_builtin_timezone(val);
            if (!rock->tzend) {
                json_array_append_new(invalid, json_string("endTimeZone"));
            }
        } else if (!pe) {
            /* Keep the current timezone. */
            rock->tzend = rock->tzend_old;
        }
    } else {
        rock->tzend = NULL;
    }
    if (create) {
        rock->tzend_old = rock->tzend;
    }
    if (rock->isAllDay && rock->tzend) {
        json_array_append_new(invalid, json_string("endTimeZone"));
    }

    /* start */
    pe = jmap_readprop(event, "start", create&&!exc, invalid, "s", &val);
    if (pe > 0) {
        if (!jmap_localdate_to_icaltime(val, &dtstart, rock->tzstart, rock->isAllDay)) {
            jmap_update_dtprop_bykind(comp, dtstart, rock->tzstart, 1 /*purge*/, ICAL_DTSTART_PROPERTY);
        } else {
            json_array_append_new(invalid, json_string("start"));
        }
    } else if (!pe && !create && rock->tzstart_old != rock->tzstart) {
        /* The client changed the startTimeZone but not the start time. */
        icaltimetype dt = icalcomponent_get_dtstart(comp);
        if (!icaltime_is_null_time(dt)) {
            dt.zone = rock->tzstart;
            jmap_update_dtprop_bykind(comp, dt, rock->tzstart, 1 /*purge*/, ICAL_DTSTART_PROPERTY);
        }
    }

    /* end */
    pe = jmap_readprop(event, "end", create&&!exc, invalid, "s", &val);
    if (pe > 0) {
        if (!jmap_localdate_to_icaltime(val, &dtend, rock->tzend, rock->isAllDay)) {
            jmap_update_dtprop_bykind(comp, dtend, rock->tzend, 1 /*purge*/, ICAL_DTEND_PROPERTY);
        } else {
            json_array_append_new(invalid, json_string("end"));
        }
    } else if (!pe && !create && rock->tzend_old != rock->tzend) {
        /* The client changed the endTimeZone but not the end time. */
        icaltimetype dt = icalcomponent_get_dtend(comp);
        if (!icaltime_is_null_time(dt)) {
            dt.zone = rock->tzend;
            jmap_update_dtprop_bykind(comp, dt, rock->tzend, 1 /*purge*/, ICAL_DTEND_PROPERTY);
        }
    }

    /* The end date MUST be equal to or after the start date when both are
     * converted to UTC time. */
    dtstart = icalcomponent_get_dtstart(comp);
    dtstart.zone = rock->tzstart;
    if (!icaltime_is_null_time(dtstart)) rock->dtstart = dtstart;

    dtend = icalcomponent_get_dtend(comp);
    dtend.zone = rock->tzend;
    if (!icaltime_is_null_time(dtend)) rock->dtend = dtend;

    /* Make sure dtend follows dtstart. */
    if (icaltime_is_null_time(dtend)) dtend = dtstart;
    if (icaltime_compare(dtstart, dtend) > 0) {
        json_array_append_new(invalid, json_string("end"));
    }

}

/* Create or overwrite the iCalendar properties in VEVENT comp based on the
 * properties the JMAP calendar event. Collect all required timezone ids in
 * rock. */
static void jmap_calendarevent_to_ical(icalcomponent *comp,
                                       json_t *event,
                                       calevent_rock *rock) {
    int pe; /* parse error */
    const char *val = NULL;
    int showAsFree = 0;
    icalproperty *prop = NULL;
    int create = rock->flags & JMAP_CREATE;
    int exc = rock->flags & JMAP_EXC;
    json_t *invalid = rock->invalid;

    /* uid */
    icalcomponent_set_uid(comp, rock->uid);

    /* summary */
    pe = jmap_readprop(event, "summary", create&&!exc, invalid, "s", &val);
    if (pe > 0) {
        icalcomponent_set_summary(comp, val);
    }

    /* description */
    pe = jmap_readprop(event, "description", create&&!exc, invalid, "s", &val);
    if (pe > 0) {
        icalcomponent_set_description(comp, val);
    }

    /* location */
    pe = jmap_readprop(event, "location", create&&!exc, invalid, "s", &val);
    if (pe > 0) {
        icalcomponent_set_location(comp, val);
    }

    /* showAsFree */
    pe = jmap_readprop(event, "showAsFree", create&&!exc, invalid, "b", &showAsFree);
    if (pe > 0) {
        enum icalproperty_transp v = showAsFree ? ICAL_TRANSP_TRANSPARENT : ICAL_TRANSP_OPAQUE;
        prop = icalcomponent_get_first_property(comp, ICAL_TRANSP_PROPERTY);
        if (prop) {
            icalproperty_set_transp(prop, v);
        } else {
            icalcomponent_add_property(comp, icalproperty_new_transp(v));
        }
    }

    /* isAllDay */
    jmap_readprop(event, "isAllDay", create&&!exc, invalid, "b", &rock->isAllDay);

    /* start */
    /* end */
    /* startTimeZone */
    /* endTimeZone */
    jmap_calendarevent_dt_to_ical(comp, event, rock);

    /* organizer and attendees */
    json_t *organizer = NULL;
    json_t *attendees = NULL;

    jmap_readprop(event, "organizer", 0, invalid, "o", &organizer);
    jmap_readprop(event, "attendees", 0, invalid, "o", &attendees);
    if (organizer == json_null() && attendees == json_null()) {
        /* Remove both organizer and attendees from event. */
        jmap_participants_to_ical(comp, organizer, attendees, rock);
    } else if (organizer && attendees && json_array_size(attendees)) {
        /* Add or update both organizer and attendees. */
        jmap_participants_to_ical(comp, organizer, attendees, rock);
    } else if (organizer || attendees) {
        /* Any other combination is an error. */
        json_array_append_new(invalid, json_string("attendees"));
    }

    /* alerts */
    json_t *alerts = NULL;
    pe = jmap_readprop(event, "alerts", 0, invalid, "o", &alerts);
    if (pe > 0) {
        if (alerts == json_null() || json_array_size(alerts)) {
            jmap_alerts_to_ical(comp, alerts, rock);
        } else {
            json_array_append_new(invalid, json_string("alerts"));
        }
    } else if (!pe && !create && rock->tzstart_old != rock->tzstart) {
        /* The start timezone has changed but none of the alerts. */
        /* This is where we would like to update the timezones of any VALARMs
         * that have a TRIGGER value type of DATETIME (instead of the usual
         * DURATION type). Unfortunately, these DATETIMEs are stored in UTC.
         * Hence we can't tell, if the event owner really wants to wake up
         * at e.g. 1am UTC or if it just was close to a local datetime during
         * creation of the iCalendar file. For now, do nothing about that. */
    }

    /* recurrence */
    json_t *recurrence = NULL;
    pe = jmap_readprop(event, "recurrence", 0, invalid, "o", &recurrence);
    if (pe > 0) {
        if (!exc) {
            jmap_recurrence_to_ical(comp, recurrence, rock);
        } else {
            json_array_append_new(invalid, json_string("recurrence"));
        }
    } else if (!pe && !exc && !create && rock->tzstart_old != rock->tzstart) {
        /* The start timezone has changed but none of the recurrences. */
        jmap_recurrence_update_tz(comp, rock);
    }

    /* inclusions */
    json_t *inclusions = NULL;
    pe = jmap_readprop(event, "inclusions", 0, invalid, "o", &inclusions);
    if (pe > 0) {
        if (!exc && (inclusions == json_null() || json_array_size(inclusions))) {
            jmap_inclusions_to_ical(comp, inclusions, rock);
        } else {
            json_array_append_new(invalid, json_string("inclusions"));
        }
    } else if (!pe && !exc && !create && rock->tzstart_old != rock->tzstart) {
        /* The start timezone has changed but none of the inclusions. */
        jmap_inclusions_update_tz(comp, rock);
    }

    /* exceptions */
    json_t *exceptions = NULL;
    pe = jmap_readprop(event, "exceptions", 0, invalid, "o", &exceptions);
    if (pe > 0) {
        if (!exc && (exceptions == json_null() || json_object_size(exceptions))) {
            jmap_exceptions_to_ical(comp, exceptions, rock);
        } else {
            json_array_append_new(invalid, json_string("exceptions"));
        }
    } else if (!pe && !exc && !create) {
        if (rock->tzstart_old != rock->tzstart || rock->tzend_old != rock->tzend) {
            /* The start or end timezone has changed but none of the exceptions. */
            jmap_exceptions_update_tz(comp, rock);
        }
        /* Merge any other changes in the main event into the exceptions. */
        jmap_exceptions_merge(comp, event, rock);
    }

    /* attachments */
    json_t *attachments = NULL;
    pe = jmap_readprop(event, "attachments", 0, invalid, "o", &attachments);
    if (pe > 0) {
        if (!exc && (attachments == json_null() || json_array_size(attachments))) {
            jmap_attachments_to_ical(comp, attachments, rock);
        } else {
            json_array_append_new(invalid, json_string("attachments"));
        }
    }

    if (json_array_size(invalid)) {
        return;
    }

    /* Check JMAP specification conditions on the generated iCalendar file, so 
     * this also doubles as a sanity check. Note that we *could* report a
     * property here as invalid, which had only been set by the client in a
     * previous request. */

    /* If recurrence is null, inclusions and exceptions MUST also be null. */
    if (!exc && !icalcomponent_get_first_property(comp, ICAL_RRULE_PROPERTY)) {
        if (icalcomponent_get_first_property(comp, ICAL_RDATE_PROPERTY)) {
            json_array_append_new(invalid, json_string("inclusions"));
        }
        if (icalcomponent_get_first_property(comp, ICAL_EXDATE_PROPERTY)) {
            json_array_append_new(invalid, json_string("exceptions"));
        }
        if (!json_array_size(invalid)) {
            icalcomponent *ical = icalcomponent_get_parent(comp);
            icalcomponent *iter;
            for (iter = icalcomponent_get_first_component(ical, ICAL_VEVENT_COMPONENT);
                 iter;
                 iter = icalcomponent_get_next_component(ical, ICAL_VEVENT_COMPONENT)) {
                if (icalcomponent_get_first_property(iter, ICAL_RECURRENCEID_PROPERTY)) {
                    json_array_append_new(invalid, json_string("exceptions"));
                    break;
                }
            }
        }
    }

    /* Either both organizer and attendees are null, or neither are. */
    if ((icalcomponent_get_first_property(comp, ICAL_ORGANIZER_PROPERTY) == NULL) !=
        (icalcomponent_get_first_property(comp, ICAL_ATTENDEE_PROPERTY) == NULL)) {
        json_array_append_new(invalid, json_string("organizer"));
        json_array_append_new(invalid, json_string("attendees"));
    }
}

static int jmap_schedule_ical(const char *userid,
                              icalcomponent *oldical,
                              icalcomponent *ical,
                              int mode)
{
    struct sched_param sparam;
    int r;
    const char *organizer = NULL, *uid;
    icalcomponent *comp = NULL;

    /* Initialize scheduling parameters. */
    memset(&sparam, 0, sizeof(struct sched_param));

    /* Determine if any scheduling is required. */
    icalcomponent *src = mode&JMAP_DESTROY ? oldical : ical;
    comp = icalcomponent_get_first_component(src, ICAL_VEVENT_COMPONENT);
    icalproperty *prop = icalcomponent_get_first_property(comp, ICAL_ORGANIZER_PROPERTY);
    if (prop) organizer = icalproperty_get_organizer(prop);
    if (!organizer) {
        r = 0;
        goto done;
    }

    /* Lookup the organizer. */
    uid = icalcomponent_get_uid(comp);
    r = caladdress_lookup(organizer, &sparam, userid);
    if (r == HTTP_NOT_FOUND) {
        /* XXX need to handle non-local organizers? */
        syslog(LOG_INFO, "ignoring unknown organizer %s in ical component %s",
                organizer, uid);
        r = 0; /* Skip non-local organizer. */
        goto done;
    } else if (r) {
        syslog(LOG_ERR, "failed to process scheduling message (org=%s, icaluid=%s)",
                organizer, uid);
        goto done;
    }

    /* Validate create/update. */
    if (mode & (JMAP_CREATE|JMAP_UPDATE)) {
        /* Don't allow ORGANIZER to be changed */
        const char *oldorganizer = NULL;

        if (oldical) {
            icalcomponent *oldcomp = NULL;
            icalproperty *prop = NULL;
            oldcomp = icalcomponent_get_first_component(oldical, ICAL_VEVENT_COMPONENT);
            if (oldcomp) prop = icalcomponent_get_first_property(oldcomp, ICAL_ORGANIZER_PROPERTY);
            if (prop) oldorganizer = icalproperty_get_organizer(prop);
        }
        if (oldorganizer) {
            const char *o = oldorganizer;
            const char *p = organizer;
            if (!strncasecmp(p, "mailto:", 7)) p += 7;
            if (!strncasecmp(o, "mailto:", 7)) o += 7;
            if (strcmp(o, p)) {
                /* XXX This should become a set error. */
                r = 0;
                goto done;
            }
        }
    }

    if (organizer &&
            /* XXX Hack for Outlook */ icalcomponent_get_first_invitee(comp)) {
        /* Send scheduling message. */
        if (!strcmpsafe(sparam.userid, userid)) {
            /* Organizer scheduling object resource */
            sched_request(userid, organizer, &sparam, oldical, ical, 0);
        } else {
            /* Attendee scheduling object resource */
            sched_reply(userid, oldical, ical);
        }
    }

done:
    sched_param_free(&sparam);
    return r;
}

/* Create, update or destroy the JMAP calendar event. Mode must be one of
 * JMAP_CREATE, JMAP_UPDATE or JMAP_DESTROY. Return 0 for success and non-
 * fatal errors. */
static int jmap_write_calendarevent(json_t *event,
                                    struct caldav_db *db,
                                    const char *uid,
                                    int mode,
                                    json_t *notWritten,
                                    struct jmap_req *req)
{
    int create = mode & JMAP_CREATE;
    int update = mode & JMAP_UPDATE;
    int destroy = mode & JMAP_DESTROY;
    int r, rights, pe;
    int needrights = DACL_RMRSRC|DACL_WRITE;

    struct caldav_data *cdata = NULL;
    struct mailbox *mbox = NULL;
    char *mboxname = NULL;
    struct mailbox *dstmbox = NULL;
    char *dstmboxname = NULL;
    struct mboxevent *mboxevent = NULL;
    char *resource = NULL;

    icalcomponent *oldical = NULL;
    icalcomponent *ical = NULL;
    icalcomponent *comp;
    struct index_record record;
    struct calevent_rock rock;
    json_t *invalid = json_pack("[]");
    const char *calendarId = NULL;

    if (!destroy) {
        /* Look up the calendarId property. */
        pe = jmap_readprop(event, "calendarId", create /*mandatory*/,  invalid, "s", &calendarId);
        if (pe > 0 && !strlen(calendarId)) {
            json_array_append_new(invalid, json_string("calendarId"));
        } else if (pe > 0 && *calendarId == '#') {
            const char *id = (const char *) hash_lookup(calendarId, req->idmap);
            if (id != NULL) {
                calendarId = id;
            } else {
                json_array_append_new(invalid, json_string("calendarId"));
            }
        }
        if (calendarId && jmap_calendar_ishidden(calendarId)) {
            json_t *err = json_pack("{s:s}", "type", "calendarNotFound");
            json_object_set_new(notWritten, uid, err);
            r = 0; goto done;
        }

    }

    /* Handle any calendarId property errors and bail out. */
    if (json_array_size(invalid)) {
        json_t *err = json_pack("{s:s, s:O}",
                "type", "invalidProperties", "properties", invalid);
        json_object_set_new(notWritten, uid, err);
        r = 0; goto done;
    }

    /* Determine mailbox and resource name of calendar event. */
    if (update || destroy) {
        r = caldav_lookup_uid(db, uid, &cdata);
        if (r && r != CYRUSDB_NOTFOUND) {
            syslog(LOG_ERR, "caldav_lookup_uid(%s) failed: %s",
                    uid, error_message(r));
            goto done;
        }
        if (r == CYRUSDB_NOTFOUND || !cdata->dav.alive ||
                !cdata->dav.rowid || !cdata->dav.imap_uid) {
            json_t *err = json_pack("{s:s}", "type", "notFound");
            json_object_set_new(notWritten, uid, err);
            r = 0; goto done;
        }
        mboxname = xstrdup(cdata->dav.mailbox);
        resource = xstrdup(cdata->dav.resource);
    } else if (create) {
        struct buf buf = BUF_INITIALIZER;
        mboxname = caldav_mboxname(req->userid, calendarId);
        buf_printf(&buf, "%s.ics", uid);
        resource = buf_newcstring(&buf);
        buf_free(&buf);
    }

    /* Open mailbox for writing */
    r = mailbox_open_iwl(mboxname, &mbox);
    if (r == IMAP_MAILBOX_NONEXISTENT) {
        json_t *err = json_pack("{s:s}", "type", "calendarNotFound");
        json_object_set_new(notWritten, uid, err);
        r = 0; goto done;
    } else if (r) {
        syslog(LOG_ERR, "mailbox_open_iwl(%s) failed: %s",
                mboxname, error_message(r));
        goto done;
    }

    /* Check permissions. */
    rights = httpd_myrights(req->authstate, mbox->acl);
    if (!(rights & needrights)) {
        /* Pretend this mailbox does not exist. */
        json_t *err = json_pack("{s:s}", "type", "notFound");
        json_object_set_new(notWritten, uid, err);
        r = 0; goto done;
    }

    if (!create) {
        /* Fetch index record for the resource */
        memset(&record, 0, sizeof(struct index_record));
        r = mailbox_find_index_record(mbox, cdata->dav.imap_uid, &record);
        if (r == IMAP_NOTFOUND) {
            json_t *err = json_pack("{s:s}", "type", "notFound");
            json_object_set_new(notWritten, uid, err);
            r = 0; goto done;
        } else if (r) {
            syslog(LOG_ERR, "mailbox_index_record(0x%x) failed: %s",
                    cdata->dav.imap_uid, error_message(r));
            goto done;
        }
    }

    if (!create) {
        /* Load VEVENT from record. */
        ical = record_to_ical(mbox, &record);
        if (!ical) {
            syslog(LOG_ERR, "record_to_ical failed for record %u:%s",
                    cdata->dav.imap_uid, mbox->name);
            r = IMAP_INTERNAL;
            goto done;
        }
        /* Locate the main VEVENT. */
        for (comp = icalcomponent_get_first_component(ical, ICAL_VEVENT_COMPONENT);
                comp;
                comp = icalcomponent_get_next_component(ical, ICAL_VEVENT_COMPONENT)) {
            if (!icalcomponent_get_first_property(comp, ICAL_RECURRENCEID_PROPERTY)) {
                break;
            }
        }
        if (!comp) {
            syslog(LOG_ERR, "no VEVENT in record %u:%s",
                    cdata->dav.imap_uid, mbox->name);
            r = IMAP_INTERNAL;
            goto done;
        }
        if (update) {
            oldical = icalcomponent_new_clone(ical);
        } else if (destroy) {
            oldical = ical;
            ical = NULL;
        }
    } else {
        /* Create a new VCALENDAR. */
        ical = icalcomponent_new_vcalendar();
        icalcomponent_add_property(ical, icalproperty_new_version("2.0"));
        icalcomponent_add_property(ical, icalproperty_new_calscale("GREGORIAN"));

        /* Create a new VEVENT. */
        icaltimezone *utc = icaltimezone_get_utc_timezone();
        struct icaltimetype now = icaltime_from_timet_with_zone(time(NULL), 0, utc);
        comp = icalcomponent_new_vevent();
        icalcomponent_set_sequence(comp, 0);
        icalcomponent_set_dtstamp(comp, now);
        icalcomponent_add_property(comp, icalproperty_new_created(now));
        icalcomponent_add_component(ical, comp);
    }

    if (!destroy) {
        /* Convert the JMAP calendar event to ical. */
        memset(&rock, 0, sizeof(struct calevent_rock));
        rock.flags = create ? JMAP_CREATE : JMAP_UPDATE;
        rock.req = req;
        rock.invalid = invalid;
        rock.uid = uid;
        rock.comp = comp;
        if (update) {
            rock.oldcomp = icalcomponent_new_clone(comp);
        }
        jmap_calendarevent_to_ical(comp, event, &rock);
        jmap_timezones_to_ical(ical, &rock);
        if (rock.oldcomp) {
            icalcomponent_free(rock.oldcomp);
        }
        calevent_rock_free(&rock);

        /* Handle any property errors and bail out. */
        if (json_array_size(invalid)) {
            json_t *err = json_pack("{s:s, s:O}",
                    "type", "invalidProperties", "properties", invalid);
            json_object_set_new(notWritten, uid, err);
            r = 0; goto done;
        }
    }

    if (update && calendarId) {
        /* Check, if we need to move the event. */
        dstmboxname = caldav_mboxname(req->userid, calendarId);
        if (strcmp(mbox->name, dstmboxname)) {
            /* Open destination mailbox for writing. */
            r = mailbox_open_iwl(dstmboxname, &dstmbox);
            if (r == IMAP_MAILBOX_NONEXISTENT) {
                json_t *err = json_pack("{s:s}", "type", "calendarNotFound");
                json_object_set_new(notWritten, uid, err);
                r = 0; goto done;
            } else if (r) {
                syslog(LOG_ERR, "mailbox_open_iwl(%s) failed: %s",
                        dstmboxname, error_message(r));
                goto done;
            }
            /* Check permissions. */
            rights = httpd_myrights(req->authstate, dstmbox->acl);
            if (!(rights & (DACL_WRITE))) {
                json_t *err = json_pack("{s:s}", "type", "calendarNotFound");
                json_object_set_new(notWritten, uid, err);
                r = 0; goto done;
            }
        }
    }

    /* Handle scheduling. */
    r = jmap_schedule_ical(req->userid, oldical, ical, mode);
    if (r) goto done;

    if (destroy || (update && dstmbox)) {
        /* Expunge the resource from mailbox. */
        record.system_flags |= FLAG_EXPUNGED;
        mboxevent = mboxevent_new(EVENT_MESSAGE_EXPUNGE);
        r = mailbox_rewrite_index_record(mbox, &record);
        if (r) {
            syslog(LOG_ERR, "mailbox_rewrite_index_record (%s) failed: %s",
                    cdata->dav.mailbox, error_message(r));
            mailbox_close(&mbox);
            goto done;
        }
        mboxevent_extract_record(mboxevent, mbox, &record);
        mboxevent_extract_mailbox(mboxevent, mbox);
        mboxevent_set_numunseen(mboxevent, mbox, -1);
        mboxevent_set_access(mboxevent, NULL, NULL, req->userid, cdata->dav.mailbox, 0);
        mailbox_close(&mbox);
        mboxevent_notify(mboxevent);
        mboxevent_free(&mboxevent);

        if (destroy) {
            /* Keep the VEVENT in the database but set alive to 0, to report
             * with getCalendarEventUpdates. */
            cdata->dav.alive = 0;
            cdata->dav.modseq = record.modseq;
            cdata->dav.imap_uid = record.uid;
            r = caldav_write(db, cdata);
            goto done;
        } else {
            /* Close the mailbox we moved the event from. */
            mailbox_close(&mbox);
            mbox = dstmbox;
            dstmbox = NULL;
            free(mboxname);
            mboxname = dstmboxname;
            dstmboxname = NULL;
        }
    }

    if (!destroy) {
        /* Store the updated VEVENT. */
        struct transaction_t txn;
        memset(&txn, 0, sizeof(struct transaction_t));
        txn.req_hdrs = spool_new_hdrcache();
        r = caldav_store_resource(&txn, ical, mbox, resource, db, 0);
        spool_free_hdrcache(txn.req_hdrs);
        buf_free(&txn.buf);
        if (r && r != HTTP_CREATED && r != HTTP_NO_CONTENT) {
            json_t *err = json_pack("{s:s}", "type", "unknownError");
            json_object_set_new(notWritten, uid, err);
            goto done;
        }
        r = 0;
    }

done:
    if (mbox) mailbox_close(&mbox);
    if (mboxname) free(mboxname);
    if (dstmbox) mailbox_close(&dstmbox);
    if (dstmboxname) free(dstmboxname);
    if (resource) free(resource);
    if (ical) icalcomponent_free(ical);
    if (oldical) icalcomponent_free(oldical);
    json_decref(invalid);
    return r;
}

static int setCalendarEvents(struct jmap_req *req)
{
    struct caldav_db *db = NULL;
    json_t *set = NULL;
    int r = 0;

    json_t *state = json_object_get(req->args, "ifInState");
    if (state && jmap_checkstate(state, MBTYPE_CALENDAR, req)) {
        json_array_append_new(req->response, json_pack("[s, {s:s}, s]",
                    "error", "type", "stateMismatch", req->tag));
        goto done;
    }

    set = json_pack("{s:s}", "accountId", req->userid);
    json_object_set_new(set, "oldState", jmap_getstate(MBTYPE_CALENDAR, req));

    r = caldav_create_defaultcalendars(req->userid);
    if (r == IMAP_MAILBOX_NONEXISTENT) {
        /* The account exists but does not have a root mailbox. */
        json_t *err = json_pack("{s:s}", "type", "accountNoCalendars");
        json_array_append_new(req->response, json_pack("[s,o,s]",
                    "error", err, req->tag));
        return 0;
    } else if (r) return r;

    db = caldav_open_userid(req->userid);
    if (!db) {
        syslog(LOG_ERR, "caldav_open_mailbox failed for user %s", req->userid);
        r = IMAP_INTERNAL;
        goto done;
    }

    json_t *create = json_object_get(req->args, "create");
    if (create) {
        json_t *created = json_pack("{}");
        json_t *notCreated = json_pack("{}");

        const char *key;
        json_t *arg;
        json_object_foreach(create, key, arg) {
            char *uid = NULL;

            /* Validate calendar event id. */
            if (!strlen(key)) {
                json_t *err= json_pack("{s:s}", "type", "invalidArguments");
                json_object_set_new(notCreated, key, err);
                continue;
            }
            uid = xstrdup(makeuuid());

            /* Create the calendar event. */
            size_t error_count = json_object_size(notCreated);
            r = jmap_write_calendarevent(arg, db, uid, JMAP_CREATE, notCreated, req);
            if (r) {
                free(uid);
                goto done;
            }
            if (error_count != json_object_size(notCreated)) {
                /* Bail out for any setErrors. */
                free(uid);
                continue;
            }

            /* Report calendar event as created. */
            json_object_set_new(created, key, json_pack("{s:s}", "id", uid));
            hash_insert(key, uid, req->idmap);
        }

        if (json_object_size(created)) {
            json_object_set(set, "created", created);
        }
        json_decref(created);

        if (json_object_size(notCreated)) {
            json_object_set(set, "notCreated", notCreated);
        }
        json_decref(notCreated);

    }

    json_t *update = json_object_get(req->args, "update");
    if (update) {
        json_t *updated = json_pack("[]");
        json_t *notUpdated = json_pack("{}");

        const char *uid;
        json_t *arg;

        json_object_foreach(update, uid, arg) {
            /* Validate uid. JMAP update does not allow creation uids here. */
            if (!strlen(uid) || *uid == '#') {
                json_t *err = json_pack("{s:s}", "type", "notFound");
                json_object_set_new(notUpdated, uid, err);
                continue;
            }

            /* Update the calendar event. */
            size_t error_count = json_object_size(notUpdated);
            r = jmap_write_calendarevent(arg, db, uid, JMAP_UPDATE, notUpdated, req);
            if (r) goto done;
            if (error_count != json_object_size(notUpdated)) {
                /* Bail out for any setErrors. */
                continue;
            }

            /* Report calendar event as updated. */
            json_array_append_new(updated, json_string(uid));
        }

        if (json_array_size(updated)) {
            json_object_set(set, "updated", updated);
        }
        json_decref(updated);
        if (json_object_size(notUpdated)) {
            json_object_set(set, "notUpdated", notUpdated);
        }
        json_decref(notUpdated);
    }

    json_t *destroy = json_object_get(req->args, "destroy");
    if (destroy) {
        json_t *destroyed = json_pack("[]");
        json_t *notDestroyed = json_pack("{}");

        size_t index;
        json_t *juid;

        json_array_foreach(destroy, index, juid) {
            size_t error_count;
            /* Validate uid. JMAP destroy does not allow reference uids. */
            const char *uid = json_string_value(juid);
            if (!strlen(uid) || *uid == '#') {
                json_t *err = json_pack("{s:s}", "type", "notFound");
                json_object_set_new(notDestroyed, uid, err);
                continue;
            }

            /* Destroy the calendar event. */
            error_count = json_object_size(notDestroyed);
            r = jmap_write_calendarevent(NULL, db, uid, JMAP_DESTROY, notDestroyed, req);
            if (r) goto done;
            if (error_count != json_object_size(notDestroyed)) {
                /* Bail out for any setErrors. */
                continue;
            }

            /* Report calendar event as destroyed. */
            json_array_append_new(destroyed, json_string(uid));
        }

        if (json_array_size(destroyed)) {
            json_object_set(set, "destroyed", destroyed);
        }
        json_decref(destroyed);
        if (json_object_size(notDestroyed)) {
            json_object_set(set, "notDestroyed", notDestroyed);
        }
        json_decref(notDestroyed);
    }

    /* Set newState field in calendarsSet. */
    if (json_object_get(set, "created") ||
        json_object_get(set, "updated") ||
        json_object_get(set, "destroyed")) {

        r = jmap_bumpstate(MBTYPE_CALENDAR, req);
        if (r) goto done;
    }
    json_object_set_new(set, "newState", jmap_getstate(MBTYPE_CALENDAR, req));

    json_incref(set);
    json_t *item = json_pack("[]");
    json_array_append_new(item, json_string("calendarEventsSet"));
    json_array_append_new(item, set);
    json_array_append_new(item, json_string(req->tag));
    json_array_append_new(req->response, item);

done:
    if (db) caldav_close(db);
    if (set) json_decref(set);
    return r;
}

static int getCalendarEventUpdates(struct jmap_req *req)
{
    int r, pe;
    json_t *invalid;
    struct caldav_db *db;
    const char *since;
    modseq_t oldmodseq;
    json_int_t maxChanges = 0;
    int dofetch = 0;
    struct updates_rock rock;
    struct buf buf = BUF_INITIALIZER;

    /* Initialize rock. */
    memset(&rock, 0, sizeof(struct updates_rock));

    db = caldav_open_userid(req->userid);
    if (!db) {
        syslog(LOG_ERR, "caldav_open_mailbox failed for user %s", req->userid);
        r = IMAP_INTERNAL;
        goto done;
    }

    /* Parse and validate arguments. */
    invalid = json_pack("[]");
    pe = jmap_readprop(req->args, "sinceState", 1 /*mandatory*/, invalid, "s", &since);
    if (pe > 0) {
        oldmodseq = str2uint64(since);
        if (!oldmodseq) {
            json_array_append_new(invalid, json_string("sinceState"));
        }
    }
    pe = jmap_readprop(req->args, "maxChanges", 0 /*mandatory*/, invalid, "i", &maxChanges);
    if (pe > 0) {
        if (maxChanges <= 0) {
            json_array_append_new(invalid, json_string("maxChanges"));
        }
    }
    jmap_readprop(req->args, "fetchRecords", 0 /*mandatory*/, invalid, "b", &dofetch);
    if (json_array_size(invalid)) {
        json_t *err = json_pack("{s:s, s:o}", "type", "invalidArguments", "arguments", invalid);
        json_array_append_new(req->response, json_pack("[s,o,s]", "error", err, req->tag));
        r = 0;
        goto done;
    }
    json_decref(invalid);

    /* Lookup updates. */
    rock.fetchmodseq = 1;
    rock.changed = json_array();
    rock.removed = json_array();
    rock.max_records = maxChanges;
    r = caldav_get_updates(db, oldmodseq, NULL /*mboxname*/, CAL_COMP_VEVENT, 
            maxChanges ? maxChanges + 1 : -1, &geteventupdates_cb, &rock);
    mailbox_close(&rock.mailbox);
    if (r) goto done;
    strip_spurious_deletes(&rock);

    /* Determine new state. */
    modseq_t newstate;
    int more = rock.max_records ? rock.seen_records > rock.max_records : 0;
    if (more) {
        newstate = rock.highestmodseq;
    } else {
        newstate = req->counters.caldavmodseq;
    }

    /* Create response. */
    json_t *eventUpdates = json_pack("{}");
    json_object_set_new(eventUpdates, "accountId", json_string(req->userid));
    json_object_set_new(eventUpdates, "oldState", json_string(since));

    buf_printf(&buf, "%llu", newstate);
    json_object_set_new(eventUpdates, "newState", json_string(buf_cstring(&buf)));
    buf_reset(&buf);

    json_object_set_new(eventUpdates, "hasMoreUpdates", json_boolean(more));
    json_object_set(eventUpdates, "changed", rock.changed);
    json_object_set(eventUpdates, "removed", rock.removed);

    json_t *item = json_pack("[]");
    json_array_append_new(item, json_string("calendarEventUpdates"));
    json_array_append_new(item, eventUpdates);
    json_array_append_new(item, json_string(req->tag));
    json_array_append_new(req->response, item);

    /* Fetch updated records, if requested. */
    if (dofetch && json_array_size(rock.changed)) {
        json_t *props = json_object_get(req->args, "fetchRecordProperties");
        struct jmap_req subreq = *req;
        subreq.args = json_pack("{}");
        json_object_set(subreq.args, "ids", rock.changed);
        if (props) json_object_set(subreq.args, "properties", props);
        r = getCalendarEvents(&subreq);
        json_decref(subreq.args);
    }

  done:
    buf_free(&buf);
    if (rock.changed) json_decref(rock.changed);
    if (rock.removed) json_decref(rock.removed);
    if (db) caldav_close(db);
    return r;
}

typedef struct calevent_filter {
    hash_table *calendars;
    icaltimetype after;
    icaltimetype before;
    const char *text;
    const char *summary;
    const char *description;
    const char *location;
    const char *organizer;
    const char *attendee;
} calevent_filter;

/* Match text with icalproperty kind in VEVENT comp and its recurrences. */
static int calevent_filter_match_textprop(icalcomponent *comp,
                                          const char *text,
                                          icalproperty_kind kind) {
    icalproperty *prop;
    icalcomponent *ical;

    if (icalcomponent_isa(comp) != ICAL_VEVENT_COMPONENT) {
        return 0;
    }

    /* Look for text in comp. */
    for (prop = icalcomponent_get_first_property(comp, kind);
         prop;
         prop = icalcomponent_get_next_property(comp, kind)) {
        const char *val = icalproperty_get_value_as_string(prop);
        if (val && jmap_match_text(val, text)) {
            return 1;
        }
    }

    ical = icalcomponent_get_parent(comp);
    if (!ical || icalcomponent_isa(ical) != ICAL_VCALENDAR_COMPONENT) {
        return 0;
    }

    /* Look for text in any recurrence of comp. */
    for (comp = icalcomponent_get_first_component(ical, ICAL_VEVENT_COMPONENT);
         comp;
         comp = icalcomponent_get_next_component(ical, ICAL_VEVENT_COMPONENT)) {
        if (!icalcomponent_get_first_property(comp, ICAL_RECURRENCEID_PROPERTY)) {
            continue;
        }
        for (prop = icalcomponent_get_first_property(comp, kind);
                prop;
                prop = icalcomponent_get_next_property(comp, kind)) {
            const char *val = icalproperty_get_value_as_string(prop);
            if (val && jmap_match_text(val, text)) {
                return 1;
            }
        }
    }

    return 0;
}

typedef struct calevent_filter_rock {
    icalcomponent *ical;
    struct caldav_data *cdata;
} calevent_filter_rock;

/* Match the VEVENTs contained in VCALENDAR component ical against filter. */
static int calevent_filter_match(void *vf, void *rock)
{
    calevent_filter *f = (calevent_filter *) vf;
    calevent_filter_rock *cfrock = (calevent_filter_rock*) rock;

    icalcomponent *ical = cfrock->ical;
    struct caldav_data *cdata = cfrock->cdata;

    /* Locate main VEVENT. */
    /* XXX Might save comp and dtend, dtstart in the rock to avoid
     * recalculating them. First wait for the decision if we want to
     * optimize here or move filtering to the SQL layer. */
    icalcomponent *comp;
    for (comp = icalcomponent_get_first_component(ical, ICAL_VEVENT_COMPONENT);
         comp;
         comp = icalcomponent_get_next_component(ical, ICAL_VEVENT_COMPONENT)) {
        if (!icalcomponent_get_first_property(comp, ICAL_RECURRENCEID_PROPERTY)) {
            break;
        }
    }
    if (!comp) {
        return 0;
    }

    /* calendars */
    if (f->calendars && !hash_lookup(cdata->dav.mailbox, f->calendars)) {
        return 0;
    }
    /* after */
    if (!icaltime_is_null_time(f->after)) {
        icaltimetype dtend = icaltime_from_string(cdata->dtend);
        if (icaltime_compare(dtend, f->after) <= 0) {
            return 0;
        }
    }
    /* before */
    if (!icaltime_is_null_time(f->before)) {
        icaltimetype dtstart = icaltime_from_string(cdata->dtstart);
        if (icaltime_compare(dtstart, f->before) >= 0) {
            return 0;
        }
    }
    /* text */
    if (f->text) {
        int m = calevent_filter_match_textprop(comp, f->text, ICAL_SUMMARY_PROPERTY);
        if (!m) calevent_filter_match_textprop(comp, f->text, ICAL_DESCRIPTION_PROPERTY);
        if (!m) calevent_filter_match_textprop(comp, f->text, ICAL_LOCATION_PROPERTY);
        if (!m) calevent_filter_match_textprop(comp, f->text, ICAL_ORGANIZER_PROPERTY);
        if (!m) calevent_filter_match_textprop(comp, f->text, ICAL_ATTENDEE_PROPERTY);
        if (!m) {
            return 0;
        }
    }
    if ((f->summary && !calevent_filter_match_textprop(comp, f->summary, ICAL_SUMMARY_PROPERTY)) ||
        (f->description && !calevent_filter_match_textprop(comp, f->description, ICAL_DESCRIPTION_PROPERTY)) ||
        (f->location && !calevent_filter_match_textprop(comp, f->location, ICAL_LOCATION_PROPERTY)) ||
        (f->organizer && !calevent_filter_match_textprop(comp, f->organizer, ICAL_ORGANIZER_PROPERTY)) ||
        (f->attendee && !calevent_filter_match_textprop(comp, f->attendee, ICAL_ATTENDEE_PROPERTY))) {
        return 0;
    }

    /* All matched. */
    return 1;
}

/* Free the memory allocated by this calendar event filter. */
static void calevent_filter_free(void *vf)
{
    calevent_filter *f = (calevent_filter*) vf;
    if (f->calendars) {
        free_hash_table(f->calendars, NULL);
        free(f->calendars);
    }
    free(f);
}

/* Parse the JMAP calendar event FilterOperator or FilterCondition in arg.
 * Report any invalid properties in invalid, prefixed by prefix.
 * Return NULL on error. */
static void *calevent_filter_parse(json_t *arg,
                                   const char *prefix,
                                   json_t *invalid)
{
    calevent_filter *f = (calevent_filter *) xzmalloc(sizeof(struct calevent_filter));
    int pe;
    const char *val;
    struct buf buf = BUF_INITIALIZER;

    /* inCalendars */
    json_t *cals = json_object_get(arg, "inCalendars");
    if (cals && json_array_size(cals)) {
        f->calendars = xmalloc(sizeof(hash_table));
        construct_hash_table(f->calendars, json_array_size(cals), 0);
        size_t i;
        json_t *uid;
        json_array_foreach(cals, i, uid) {
            const char *id = json_string_value(uid);
            if (id && strlen(id) && (*id != '#')) {
                hash_insert(id, (void *)1, f->calendars);
            } else {
                buf_printf(&buf, "%s.calendars[%zu]", prefix, i);
                json_array_append_new(invalid, json_string(buf_cstring(&buf)));
                buf_reset(&buf);
            }
        }
    } else if (cals && cals != json_null()) {
        buf_printf(&buf, "%s.%s", prefix, "inCalendars");
        json_array_append_new(invalid, json_string(buf_cstring(&buf)));
        buf_reset(&buf);
    }

    /* after */
    if (json_object_get(arg, "after") != json_null()) {
        pe = jmap_readprop_full(arg, prefix, "after", 0 /*mandatory*/, invalid, "s", &val);
        if (pe > 0) {
            if (jmap_date_to_icaltime(val, &f->after, 0 /*isAllDay*/)) {
                buf_printf(&buf, "%s.%s", prefix, "after");
                json_array_append_new(invalid, json_string(buf_cstring(&buf)));
                buf_reset(&buf);
            }
        }
    }

    /* before */
    if (json_object_get(arg, "before") != json_null()) {
        pe = jmap_readprop_full(arg, prefix, "before", 0 /*mandatory*/, invalid, "s", &val);
        if (pe > 0) {
            if (jmap_date_to_icaltime(val, &f->before, 0 /*isAllDay*/)) {
                buf_printf(&buf, "%s.%s", prefix, "before");
                json_array_append_new(invalid, json_string(buf_cstring(&buf)));
                buf_reset(&buf);
            }
        }
    }

    /* text */
    if (json_object_get(arg, "text") != json_null()) {
        pe = jmap_readprop_full(arg, prefix, "text", 0 /*mandatory */, invalid, "s", &f->text);
    }

    /* summary */
    if (json_object_get(arg, "summary") != json_null()) {
        pe = jmap_readprop_full(arg, prefix, "summary", 0 /*mandatory */, invalid, "s", &f->summary);
    }

    /* description */
    if (json_object_get(arg, "description") != json_null()) {
        pe = jmap_readprop_full(arg, prefix, "description", 0 /*mandatory */, invalid, "s", &f->description);
    }

    /* location */
    if (json_object_get(arg, "location") != json_null()) {
        pe = jmap_readprop_full(arg, prefix, "location", 0 /*mandatory */, invalid, "s", &f->location);
    }

    /* organizer */
    if (json_object_get(arg, "organizer") != json_null()) {
        pe = jmap_readprop_full(arg, prefix, "organizer", 0 /*mandatory */, invalid, "s", &f->organizer);
    }

    /* attendee */
    if (json_object_get(arg, "attendee") != json_null()) {
        pe = jmap_readprop_full(arg, prefix, "attendee", 0 /*mandatory */, invalid, "s", &f->attendee);
    }

    buf_free(&buf);

    return f;
}

struct caleventlist_rock {
    jmap_filter *filter;
    size_t position;
    size_t limit;
    size_t total;
    json_t *events;

    struct mailbox *mailbox;
};

static int getcalendareventlist_cb(void *rock, struct caldav_data *cdata) {
    struct caleventlist_rock *crock = (struct caleventlist_rock*) rock;
    struct index_record record;
    icalcomponent *ical = NULL;
    int r = 0;

    if (!cdata->dav.alive || !cdata->dav.rowid || !cdata->dav.imap_uid) {
        return 0;
    }

    /* Open mailbox. */
    if (!crock->mailbox || strcmp(crock->mailbox->name, cdata->dav.mailbox)) {
        mailbox_close(&crock->mailbox);
        r = mailbox_open_irl(cdata->dav.mailbox, &crock->mailbox);
        if (r) goto done;
    }

    /* Load record. */
    r = mailbox_find_index_record(crock->mailbox, cdata->dav.imap_uid, &record);
    if (r) goto done;

    /* Load VEVENT from record. */
    ical = record_to_ical(crock->mailbox, &record);
    if (!ical) {
        syslog(LOG_ERR, "record_to_ical failed for record %u:%s",
                cdata->dav.imap_uid, crock->mailbox->name);
        r = IMAP_INTERNAL;
        goto done;
    }

    /* Match the event against the filter and update statistics. */
    struct calevent_filter_rock cfrock;
    cfrock.cdata = cdata;
    cfrock.ical = ical;
    if (crock->filter && !jmap_filter_match(crock->filter,
                                            &calevent_filter_match,
                                            &cfrock)) {
        goto done;
    }
    crock->total++;
    if (crock->position > crock->total) {
        goto done;
    }
    if (crock->limit && crock->limit >= json_array_size(crock->events)) {
        goto done;
    }

    /* All done. Add the event identifier. */
    json_array_append_new(crock->events, json_string(cdata->ical_uid));

done:
    if (ical) icalcomponent_free(ical);
    return r;
}

static int getCalendarEventList(struct jmap_req *req)
{
    int r = 0, pe;
    json_t *invalid;
    int dofetch = 0;
    json_t *filter;
    struct caleventlist_rock rock;
    struct caldav_db *db;

    memset(&rock, 0, sizeof(struct caleventlist_rock));

    db = caldav_open_userid(req->userid);
    if (!db) {
        syslog(LOG_ERR, "caldav_open_mailbox failed for user %s", req->userid);
        r = IMAP_INTERNAL;
        goto done;
    }

    /* Parse and validate arguments. */
    invalid = json_pack("[]");

    /* filter */
    filter = json_object_get(req->args, "filter");
    if (filter && filter != json_null()) {
        rock.filter = jmap_filter_parse(filter, "filter", invalid, calevent_filter_parse);
    }

    /* position */
    json_int_t pos = 0;
    if (json_object_get(req->args, "position") != json_null()) {
        pe = jmap_readprop(req->args, "position", 0 /*mandatory*/, invalid, "i", &pos);
        if (pe > 0 && pos < 0) {
            json_array_append_new(invalid, json_string("position"));
        }
    }
    rock.position = pos;

    /* limit */
    json_int_t limit = 0;
    if (json_object_get(req->args, "limit") != json_null()) {
        pe = jmap_readprop(req->args, "limit", 0 /*mandatory*/, invalid, "i", &limit);
        if (pe > 0 && limit < 0) {
            json_array_append_new(invalid, json_string("limit"));
        }
    }
    rock.limit = limit;

    /* fetchCalendarEvents */
    if (json_object_get(req->args, "fetchCalendarEvents") != json_null()) {
        jmap_readprop(req->args, "fetchCalendarEvents", 0 /*mandatory*/, invalid, "b", &dofetch);
    }

    if (json_array_size(invalid)) {
        json_t *err = json_pack("{s:s, s:o}", "type", "invalidArguments", "arguments", invalid);
        json_array_append_new(req->response, json_pack("[s,o,s]", "error", err, req->tag));
        r = 0;
        goto done;
    }
    json_decref(invalid);

    /* Inspect every entry in this accounts mailbox. */
    rock.events = json_pack("[]");
    r = caldav_foreach(db, NULL, getcalendareventlist_cb, &rock);
    if (rock.mailbox) mailbox_close(&rock.mailbox);
    if (r) goto done;

    /* Prepare response. */
    json_t *eventList = json_pack("{}");
    json_object_set_new(eventList, "accountId", json_string(req->userid));
    json_object_set_new(eventList, "state", jmap_getstate(MBTYPE_CALENDAR, req));
    json_object_set_new(eventList, "position", json_integer(rock.position));
    json_object_set_new(eventList, "total", json_integer(rock.total));
    json_object_set(eventList, "calendarEventIds", rock.events);

    json_t *item = json_pack("[]");
    json_array_append_new(item, json_string("calendarEventList"));
    json_array_append_new(item, eventList);
    json_array_append_new(item, json_string(req->tag));
    json_array_append_new(req->response, item);

    /* Fetch updated records, if requested. */
    if (dofetch && json_array_size(rock.events)) {
        struct jmap_req subreq = *req;
        subreq.args = json_pack("{}");
        json_object_set(subreq.args, "ids", rock.events);
        r = getCalendarEvents(&subreq);
        json_decref(subreq.args);
    }

done:
    if (rock.filter) jmap_filter_free(rock.filter, calevent_filter_free);
    if (rock.events) json_decref(rock.events);
    if (db) caldav_close(db);
    return r;
}

/* XXX The following JMAP methods are not defined in the spec. */

static int getCalendarPreferences(struct jmap_req *req)
{
    /* XXX Just a dummy implementation to make the JMAP web client happy while
     * testing. */
    json_t *item = json_pack("[]");
    json_array_append_new(item, json_string("calendarPreferences"));
    json_array_append_new(item, json_pack("{}"));
    json_array_append_new(item, json_string(req->tag));
    json_array_append_new(req->response, item);
    return 0;
}

static int getPersonalities(struct jmap_req *req)
{
    /* XXX Just a dummy implementation to make the JMAP web client happy while
     * testing. */
    json_t *item = json_pack("[]");
    json_array_append_new(item, json_string("personalities"));

    json_t *obj = json_pack("{}");
    json_object_set_new(obj, "id", json_string("1"));
    json_array_append_new(item, json_pack("{s:o}", "list", json_pack("[o]", obj)));

    /* Echo back the currently authenticated user's personality. */
    char *id = xstrdup(req->userid);
    char *p = strchr(id, '@'); if (p) { *p = 0; }
    json_object_set_new(obj, "name", json_string(id));
    free(id);
    json_object_set_new(obj, "email", json_string(req->userid));

    json_array_append_new(item, json_string(req->tag));
    json_array_append_new(req->response, item);
    return 0;
}

static int getPreferences(struct jmap_req *req)
{
    /* XXX Just a dummy implementation to make the JMAP web client happy while
     * testing. */
    json_t *item = json_pack("[]");
    json_array_append_new(item, json_string("preferences"));
    json_array_append_new(item, json_pack("{s:s}", "defaultPersonalityId", "1"));
    json_array_append_new(item, json_string(req->tag));
    json_array_append_new(req->response, item);
    return 0;
}<|MERGE_RESOLUTION|>--- conflicted
+++ resolved
@@ -185,10 +185,7 @@
         { NULL,                 NULL },                 /* MKCOL        */
         { NULL,                 NULL },                 /* MOVE         */
         { &meth_options,        NULL },                 /* OPTIONS      */
-<<<<<<< HEAD
-=======
         { NULL,                 NULL },                 /* PATCH        */
->>>>>>> c6357e08
         { &jmap_post,           NULL },                 /* POST         */
         { NULL,                 NULL },                 /* PROPFIND     */
         { NULL,                 NULL },                 /* PROPPATCH    */
